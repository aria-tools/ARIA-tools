# create environment : conda env create -f environment.yml
# update dependencies: conda env update -f environment.yml
# remove environment : conda env remove -n ARIA-tools
# enter  environment : conda activate ARIA-tools
# exit   environment : conda deactivate
name: ARIA-tools
channels:
  - conda-forge
  - defaults
dependencies:
  - python>=3.8
  - asf_search
  - cartopy
  - dem_stitcher>=2.5.0
  - gdal>=3.4.1
  - h5py
  - joblib
  - matplotlib
  - netcdf4
  - pandas
  - xarray
  - rasterio
  - rioxarray
  - pip
  - pyproj
  - requests
  - scipy>1.10.0
  - mintpy
  - shapely
  #for ARIA-tools-docs
  - jupyterlab
<<<<<<< HEAD
  - jupyter_contrib_nbextensions
=======
  - dem_stitcher>=2.5.0
>>>>>>> 325da26a
  - pip:
    - rise
    - jupyter_contrib_nbextensions<|MERGE_RESOLUTION|>--- conflicted
+++ resolved
@@ -29,11 +29,7 @@
   - shapely
   #for ARIA-tools-docs
   - jupyterlab
-<<<<<<< HEAD
-  - jupyter_contrib_nbextensions
-=======
-  - dem_stitcher>=2.5.0
->>>>>>> 325da26a
+  
   - pip:
     - rise
     - jupyter_contrib_nbextensions