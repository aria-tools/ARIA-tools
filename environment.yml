--- conflicted
+++ resolved
@@ -27,11 +27,7 @@
   - requests
   - scipy>1.10.0
   - shapely
-<<<<<<< HEAD
-  - pytest
-=======
   - dask
->>>>>>> dfe42901
   #for ARIA-tools-docs
   #- jupyterlab
   #- jupyter_contrib_nbextensions