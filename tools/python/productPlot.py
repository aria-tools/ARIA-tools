#!/usr/bin/env python3
#~~~~~~~~~~~~~~~~~~~~~~~~~~~~~~~~~~~~~~~~~~~~~~~~~~~~~~~~~~~~~~~~~~~~~~~~~~~~~~
#
# Author: Simran Sangha & David Bekaert
# Copyright 2019, by the California Institute of Technology. ALL RIGHTS
# RESERVED. United States Government Sponsorship acknowledged.
#
#~~~~~~~~~~~~~~~~~~~~~~~~~~~~~~~~~~~~~~~~~~~~~~~~~~~~~~~~~~~~~~~~~~~~~~~~~~~~~

import os
import sys
import numpy as np
from osgeo import gdal
gdal.UseExceptions()

# Suppress warnings
gdal.PushErrorHandler('CPLQuietErrorHandler')

# Import functions
from ARIAProduct import ARIA_standardproduct
from shapefile_util import open_shapefile

def createParser():
    '''
        Make any of the following specified plot(s): ⊥ baseline + histogram, coherence + histogram + average coherence raster, ⊥ baseline & coherence combo, and track extents. The default is to generate all of these.
    '''
    import argparse

    parser = argparse.ArgumentParser(description='Function to generate various quality control and baseline figures of the spatial-temporal network of products.')
    parser.add_argument('-f', '--file', dest='imgfile', type=str,
            required=True, help='ARIA file')
    parser.add_argument('-w', '--workdir', dest='workdir', default='./', help='Specify directory to deposit all outputs. Default is local directory where script is launched.')
    parser.add_argument('-b', '--bbox', dest='bbox', type=str, default=None, help="Provide either valid shapefile or Lat/Lon Bounding SNWE. -- Example : '19 20 -99.5 -98.5'")
    parser.add_argument('-m', '--mask', dest='mask', type=str, default=None, help="Mask file. This file needs to be GDAL compatible and contains projection information its meta-data.")
    parser.add_argument('-of', '--outputFormat', dest='outputFormat', type=str, default='ENVI', help='GDAL compatible output format (e.g., "ENVI", "GTiff"). By default files are generated with ENVI format.')
    parser.add_argument('-croptounion', '--croptounion', action='store_true', dest='croptounion', help="If turned on, IFGs cropped to bounds based off of union and bbox (if specified). Program defaults to crop all IFGs to bounds based off of common intersection and bbox (if specified).")
    parser.add_argument('-plottracks', '--plottracks', action='store_true', dest='plottracks', help="Make plot of track latitude extents vs bounding bbox/common track extent.")
    parser.add_argument('-plotbperp', '--plotbperp', action='store_true', dest='plotbperp', help="Make a baseline plot, and a histogram of perpendicular baseline.")
    parser.add_argument('-plotbperpcoh', '--plotbperpcoh', action='store_true', dest='plotbperpcoh', help="Make a baseline plot that is color-coded based on average IFG coherence.")
    parser.add_argument('-plotcoh', '--plotcoh', action='store_true', dest='plotcoh', help="Make an average IFG coherence plot in time, and histogram of IFG average coherence.")
    parser.add_argument('-makeavgoh', '--makeavgoh', action='store_true', dest='makeavgoh', help="Generate a 2D raster of average IFG coherence.")
    parser.add_argument('-plotall', '--plotall', action='store_true', dest='plotall', help="Generate all above plots.")
    parser.add_argument('-verbose', '--verbose', action='store_true', dest='verbose', help="Toggle verbose mode on.")
    return parser

def cmdLineParse(iargs = None):
    parser = createParser()
    return parser.parse_args(args=iargs)



class plot_class:
    '''
    Class to generate standard plots for ARIA products.
    '''

    # importing dependencies
    from datetime import datetime, date
    from dateutil.relativedelta import relativedelta
    import matplotlib as mpl
<<<<<<< HEAD
#    mpl.use("TkAgg")
=======
>>>>>>> 83b6ba15
    import matplotlib.dates as mdates
    import matplotlib.pyplot as plt
    from matplotlib.ticker import MaxNLocator
    import pandas as pd
    from pandas.plotting import register_matplotlib_converters
    import warnings
    register_matplotlib_converters()

    def __init__(self, product_dict, workdir='./', bbox_file=None, prods_TOTbbox=None, mask=None, outputFormat='ENVI', croptounion=False):
        # Pass inputs, and initialize list of pairs
        self.product_dict = product_dict
        self.bbox_file = bbox_file
        if self.bbox_file:
            self.bbox_file = open_shapefile(bbox_file, 0, 0).bounds
        self.workdir = workdir
        self.prods_TOTbbox = prods_TOTbbox
        self.mask = mask
        self.outputFormat = outputFormat
        self.croptounion = croptounion
        # File must be physically extracted, cannot proceed with VRT format. Defaulting to ENVI format.
        if  self.outputFormat=='VRT':
            self.outputFormat='ENVI'

        # create workdir if it doesn't exist
        if not os.path.exists(self.workdir):
            os.mkdir(self.workdir)

        self.pairs=None
        self.mask_ext = '_mask' if self.mask is not None else ''

    def __date_list__(self):
        '''
            Make dictionary of time differences between successive epochs.
        '''

        # importing dependencies
        import time

        dateList = []
        tbase = []
        # Get list of epochs
        for di in self.pairs:
            dates = os.path.basename(di).split('_')
            if not dates[1] in dateList: dateList.append(dates[1])
            if not dates[0] in dateList: dateList.append(dates[0])

        dateList.sort()
        d1 = self.datetime(*time.strptime(dateList[0],"%Y%m%d")[0:5])
        for ni in range(len(dateList)):
            d2 = self.datetime(*time.strptime(dateList[ni],"%Y%m%d")[0:5])
            diff = d2-d1
            tbase.append(diff.days)
        dateDict = {}
        for i in range(len(dateList)): dateDict[dateList[i]] = tbase[i]

        return dateDict

    def __design_matrix__(self):
        '''
            Make the design matrix for the inversion.
        '''

        dateDict = self.__date_list__()
        numDates = len(dateDict)
        numIfgrams = len(self.pairs)

        #Initialize matrices for inversion
        A = np.zeros((numIfgrams,numDates))
        B = np.zeros(np.shape(A))
        L = np.zeros((numIfgrams,1))
        daysList = []
        for day in dateDict.values():
            daysList.append(day)

        tbase = np.array(list(dateDict.values()))
        t = np.zeros((numIfgrams,2))
        baseline_hist = []

        #Iterate through all IFGs
        for i, j in enumerate(self.product_dict[0]):
            date12 = self.product_dict[1][i][0]
            date = date12.split('_')
            ndxt2 = daysList.index(dateDict[date[0]])
            ndxt1 = daysList.index(dateDict[date[1]])
            A[i,ndxt1] = -1
            A[i,ndxt2] = 1
            B[i,ndxt1:ndxt2] = tbase[ndxt1+1:ndxt2+1]-tbase[ndxt1:ndxt2]
            t[i,:] = [dateDict[date[1]],dateDict[date[0]]]

            # Report mean
            pbaseline_nodata=gdal.Open(j[0])
            pbaseline_nodata=pbaseline_nodata.GetRasterBand(1).GetNoDataValue()
            pbaseline_val=gdal.BuildVRT('', j).ReadAsArray()
            pbaseline_val=np.ma.masked_where(pbaseline_val == pbaseline_nodata, pbaseline_val)
            pbaseline_val=pbaseline_val.mean()
            # Record baseline val for histogram
            baseline_hist.append(pbaseline_val)
            L[i] = float(pbaseline_val)
            if (np.isnan(L[i])):
                L[i] = 0.0
            del pbaseline_val, pbaseline_nodata

        A = A[:,1:]
        B = B[:,:-1]

        ind=~np.isnan(L)
        return A[ind[:,0],:],B[ind[:,0],:],L[ind],baseline_hist

    def plot_pbaselines(self):
        '''
            Make baseline plot + histogram of baselines.
        '''

        ax=self.plt.figure().add_subplot(111)
        self.pairs=[i[0] for i in self.product_dict[1]]
        dateDict = self.__date_list__()
        A,B,L,baseline_hist = self.__design_matrix__()

        # Perform inversion
        B1 = np.linalg.pinv(B)
        B1 = np.array(B1,np.float32)
        dS = np.dot(B1,L)
        dtbase = np.diff(list(dateDict.values()))
        dt = np.zeros((len(dtbase),1))
        zero = np.array([0.],np.float32)

        S = np.concatenate((zero,np.cumsum([dS*dtbase])))
        residual = L-np.dot(B,dS)

        RMSE = np.sqrt(np.sum(residual**2)/len(residual))
        if np.linalg.matrix_rank(B)!=len(list(dateDict.keys()))-1:
            print('Baseline plot warning!')
            print('Design matrix is rank deficient. Network is disconnected.')
            print('Using a fully connected network is recommended.')

        offset_dict={}
        # Plot dot for each date
        for i in range(len(list(dateDict.keys()))):
            offset_dict[list(dateDict.keys())[i]]=S[i]
            master=self.pd.to_datetime(list(dateDict.keys())[i][:8])
            ax.plot(master, S[i], 'k.', markeredgewidth = 3, markersize=15, linestyle='None', zorder=10)

        # Plot lines for each pair
        for i in self.pairs:
            slave=self.pd.to_datetime(i[:8])
            master=self.pd.to_datetime(i[9:])
            ax.plot([master, slave], [offset_dict[i[9:]], offset_dict[i[:8]]], 'b')

        # Make Baseline plot
        ax.set_ylabel(r'$\perp$'+' Baseline (m)',weight='bold')
        ax.set_xlabel('Time',weight='bold')
        xticks, labels = self._adaptive_xticks(list(set(dateDict.keys())))
        ax.set_xlim(min(xticks),max(xticks))
        ax.set_xticks(xticks)
        ax.set_xticklabels(labels)
        ax.xaxis.set_major_formatter(self.mpl.dates.DateFormatter('%Y-%m'))
        for label in ax.get_xticklabels():
                 label.set_ha('center')
                 label.set_rotation(20.)

        # If plotting parameters are the default, must adjust X-axis
        if self.mpl.rcParams==self.mpl.rcParamsDefault:
            # X-axis widened by 1 inch.
            self.plt.gcf().set_size_inches([self.plt.gcf().get_size_inches()[0]+5,self.plt.gcf().get_size_inches()[1]+1])
        self.plt.savefig(os.path.join(self.workdir,'bperp_plot{}.eps'.format(self.mask_ext)))
        self.plt.close()

        # Make Baseline histogram
        ax1=self.plt.figure().add_subplot(111)
        ax1.hist(baseline_hist)
        ax1.set_xlabel(r'$\perp$'+' Baseline (m)', weight='bold')
        ax1.set_ylabel('Number of Interferograms', weight='bold')
        ax1.yaxis.set_major_locator(self.MaxNLocator(integer=True)) #Force y-axis to only use ints
        self.plt.tight_layout()
        self.plt.savefig(os.path.join(self.workdir,'bperp_histogram{}.eps'.format(self.mask_ext)))
        self.plt.close()

        return

    def plot_extents(self):
        '''
            Make plot of track extents vs bounding bbox/common track extent.
        '''

        ax=self.plt.figure().add_subplot(111)
        #Iterate through all IFGs
        S_extent=[]
        N_extent=[]
        for i, j in enumerate(self.product_dict[0]):
            prods_bbox=open_shapefile(j[0], 0, 0).bounds
            S_extent.append(prods_bbox[1])
            N_extent.append(prods_bbox[3])
            # Plot IFG extent bounds in latitude
            ax.plot([self.product_dict[1][i][0]]*2,list(prods_bbox[1::2]),'ko',markersize=10)
            # Plot IFG extent line connecting bounds in latitude
            ax.plot([self.product_dict[1][i][0]]*2,list(prods_bbox[1::2]), color='0.5', linestyle='--')

        # Plot bounds of common track extent
        if self.croptounion:
            S_extent=min(S_extent)
            N_extent=max(N_extent)
            if [self.bbox_file[1], self.bbox_file[3]]!=[S_extent, N_extent] and S_extent!=N_extent:
                ax.axhline(y=S_extent, color='r', linestyle=':', label="extent of union")
                ax.axhline(y=N_extent, color='r', linestyle=':')
        else:
            S_extent=max(S_extent)
            N_extent=min(N_extent)
            if [self.bbox_file[1], self.bbox_file[3]]!=[S_extent, N_extent] and S_extent!=N_extent:
                    ax.axhline(y=S_extent, color='r', linestyle=':', label="extent of intersection")
                    ax.axhline(y=N_extent, color='r', linestyle=':')

        # Plot bounds of final track extent all IFGs will be cropped to
        ax.axhline(y=self.bbox_file[1], color='b', linestyle='--', label="bounding box")
        ax.axhline(y=self.bbox_file[3], color='b', linestyle='--')

        # add legend
        self.plt.legend(bbox_to_anchor=(1.05, 1), loc='upper left', borderaxespad=0.)

        # defining the axis labels
        ax.set_ylabel('Latitude',weight='bold')
        ax.set_xlabel('Interferograms', weight='bold')
        ax.set_title('Interferogram lat extents', weight='bold')
        self.plt.xticks(rotation=90)
        self.plt.tight_layout()

        # saving the figure
        self.plt.savefig(os.path.join(self.workdir,'lat_extents.eps'))
        self.plt.close()

        return

    def plot_coherence(self):
        '''
            Make coherence plot + histogram.
        '''
        fig, ax = self.plt.subplots()
        # ax=self.plt.figure().add_subplot(111)
        coh_hist = []

        # Iterate through all IFGs
        masters = []; slaves = []
        for i,j in enumerate(self.product_dict[0]):
            coh_file=gdal.Warp('', j, options=gdal.WarpOptions(format="MEM", cutlineDSName=self.prods_TOTbbox, outputBounds=self.bbox_file))
            coh_file_arr=np.ma.masked_where(coh_file.ReadAsArray() == coh_file.GetRasterBand(1).GetNoDataValue(), coh_file.ReadAsArray())

            # Apply mask (if specified).
            if self.mask is not None:
                coh_file_arr=np.ma.masked_where(self.mask == 0.0, coh_file_arr)

            # Report mean
            coh_val=coh_file_arr.mean()

            # Record average coherence val for histogram
            coh_hist.append(coh_val)
            slaves.append(self.pd.to_datetime(self.product_dict[1][i][0][:8]))
            masters.append(self.pd.to_datetime(self.product_dict[1][i][0][9:]))

        # Plot average coherence per IFG
        cols, mapper = self._create_colors_coh(coh_hist)
        ax.set_prop_cycle(color=cols)

        lines       = ax.plot([masters, slaves],
                          [coh_hist]*2)
        scatter     = ax.scatter(slaves, coh_hist, c='k', s=7, zorder=100)
        master      = ax.scatter(masters, coh_hist, c='k', s=7, zorder=100)

        cbar_ax     = fig.add_axes([0.91, 0.12, 0.02, 0.75])
        self.warnings.filterwarnings("ignore",category=UserWarning)
        cbar        = fig.colorbar(mapper, cbar_ax, spacing='proportional')
        # cbar.set_label(lbl, rotation=90, labelpad=15)

        ### Make average coherence plot
        ax.set_ylabel('Average Coherence',weight='bold')
        ax.set_xlabel('Time',weight='bold')
        ax.set_ylim(0, 1)
        self.pairs=[i[0] for i in self.product_dict[1]]; xticks=self.__date_list__()
        xticks, labels = self._adaptive_xticks(list(set(xticks.keys())))
        ax.set_xlim(min(xticks),max(xticks))
        ax.set_xticks(xticks)
        ax.set_xticklabels(labels)
        ax.xaxis.set_major_formatter(self.mpl.dates.DateFormatter('%Y-%m'))
        for label in ax.get_xticklabels():
                 label.set_ha('center')
                 label.set_rotation(20.)

        # If plotting parameters are the default, must adjust X-axis
        if self.mpl.rcParams==self.mpl.rcParamsDefault:
            # X-axis widened by 1 inch.
            self.plt.gcf().set_size_inches([self.plt.gcf().get_size_inches()[0]+5,self.plt.gcf().get_size_inches()[1]+1])
        self.plt.savefig(os.path.join(self.workdir,'avgcoherence_plot{}.eps'.format(self.mask_ext)))
        self.plt.close()

        ### Make average coherence histogram
        ax1=self.plt.figure().add_subplot(111)
        ax1.hist(coh_hist)
        ax1.set_xlabel('Average Coherence', weight='bold')
        ax1.set_ylabel('Number of Interferograms',weight='bold')
        ax1.yaxis.set_major_locator(self.MaxNLocator(integer=True)) #Force y-axis to only use ints
        self.plt.tight_layout()
        self.plt.savefig(os.path.join(self.workdir,'avgcoherence_histogram{}.eps'.format(self.mask_ext)))
        self.plt.close()
        return

    def plot_avgcoherence(self):
        '''
            Generate average coherence raster.
        '''

        # Import functions
        from vrtmanager import renderVRT
        outname=os.path.join(self.workdir,'avgcoherence{}'.format(self.mask_ext))

        # Iterate through all IFGs
        for i,j in enumerate(self.product_dict[0]):
            coh_file=gdal.Warp('', j, options=gdal.WarpOptions(format="MEM", cutlineDSName=self.prods_TOTbbox, outputBounds=self.bbox_file))
            coh_file_arr=np.ma.masked_where(coh_file.ReadAsArray() == coh_file.GetRasterBand(1).GetNoDataValue(), coh_file.ReadAsArray())

            # Apply mask (if specified).
            if self.mask is not None:
                coh_file_arr=np.ma.masked_where(self.mask == 0.0, coh_file_arr)

            # Iteratively update average coherence file
            # If looping through first coherence file, nothing to sum so just save to file
            if os.path.exists(outname):
                coh_file=gdal.Open(outname,gdal.GA_Update)
                coh_file=coh_file.GetRasterBand(1).WriteArray(coh_file_arr+coh_file.ReadAsArray())
            else:
                renderVRT(outname, coh_file_arr, geotrans=coh_file.GetGeoTransform(), drivername=self.outputFormat, gdal_fmt=coh_file_arr.dtype.name, proj=coh_file.GetProjection(), nodata=coh_file.GetRasterBand(1).GetNoDataValue())
            coh_file = coh_val = coh_file_arr = None

        # Take average of coherence sum
        coh_file=gdal.Open(outname,gdal.GA_Update)
        coh_file=coh_file.GetRasterBand(1).WriteArray(coh_file.ReadAsArray()/len(self.product_dict[0]))
        coh_file = None

        return

    def plotbperpcoh(self):
        '''
            Make pbaseline plot that is color-coded w.r.t. coherence.
        '''

        # importing dependencies
        from matplotlib import cm
        fig, ax = self.plt.subplots()
        self.pairs=[i[0] for i in self.product_dict[1]]
        dateDict = self.__date_list__()
        A,B,L,baseline_hist = self.__design_matrix__()

        B1 = np.linalg.pinv(B)
        B1 = np.array(B1,np.float32)
        dS = np.dot(B1,L)
        dtbase = np.diff(list(dateDict.values()))
        dt = np.zeros((len(dtbase),1))
        zero = np.array([0.],np.float32)
        S = np.concatenate((zero,np.cumsum([dS*dtbase])))
        residual = L-np.dot(B,dS)

        RMSE = np.sqrt(np.sum(residual**2)/len(residual))
        if np.linalg.matrix_rank(B)!=len(list(dateDict.keys()))-1:
            print('Baseline plot warning!')
            print('Design matrix is rank deficient. Network is disconnected.')
            print('Using a fully connected network is recommended.')

        offset_dict={}
        # Plot dot for each date
        for i in range(len(list(dateDict.keys()))):
            offset_dict[list(dateDict.keys())[i]]=S[i]
            master=self.pd.to_datetime(list(dateDict.keys())[i][:8])
            ax.plot(master, S[i], 'k.', markeredgewidth = 3, markersize=15, linestyle='None', zorder=10)
        slaves = []; masters = []; coh_vals = []; y1 = []; y2 = []
        for i,j in enumerate(self.pairs): #Plot lines for each pair
            slaves.append(self.pd.to_datetime(j[:8]))
            masters.append(self.pd.to_datetime(j[9:]))
            # Open coherence file
            coh_file=gdal.Warp('', self.product_dict[2][i], options=gdal.WarpOptions(format="MEM", cutlineDSName=self.prods_TOTbbox, outputBounds=self.bbox_file))
            coh_file_arr=np.ma.masked_where(coh_file.ReadAsArray() == coh_file.GetRasterBand(1).GetNoDataValue(), coh_file.ReadAsArray())

            # Apply mask (if specified).
            if self.mask is not None:
                coh_file_arr=np.ma.masked_where(self.mask == 0.0, coh_file_arr)

            # Report mean
            coh_val=coh_file_arr.mean()
            coh_vals.append(coh_val)
            y1.append(offset_dict[j[9:]])
            y2.append(offset_dict[j[:8]])
            coh_file = coh_file_arr = coh_val = None

        cols, mapper = self._create_colors_coh(coh_vals, 'autumn') # don't use hot
        ax.set_prop_cycle(color=cols)
        lines       = ax.plot([masters, slaves], [y1, y2])
        cbar_ax     = fig.add_axes([0.91, 0.12, 0.02, 0.75])
        self.warnings.filterwarnings("ignore",category=UserWarning)
        cbar        = fig.colorbar(mapper, cbar_ax)
        # cbar_ax.set_title('Coherence', loc='left')
        cbar_ax.set_ylabel('Coherence', rotation=-90, labelpad=17)
        ax.set_ylabel(r'$\perp$'+' Baseline (m)',weight='bold')
        ax.set_xlabel('Time',weight='bold')

        ### Make baseline plot
        xticks, labels = self._adaptive_xticks(list(set(dateDict.keys())))
        ax.set_xlim(min(xticks),max(xticks))
        ax.set_xticks(xticks)
        ax.set_xticklabels(labels)
        ax.xaxis.set_major_formatter(self.mpl.dates.DateFormatter('%Y-%m'))
        for label in ax.get_xticklabels():
                 label.set_ha('center')
                 label.set_rotation(20.)

        # If plotting parameters are the default, must adjust X-axis
        if self.mpl.rcParams==self.mpl.rcParamsDefault:
            # X-axis widened by 1 inch.
            self.plt.gcf().set_size_inches([self.plt.gcf().get_size_inches()[0]+5,self.plt.gcf().get_size_inches()[1]+1])
        self.plt.savefig(os.path.join(self.workdir,'bperp_coh_plot{}.eps'.format(self.mask_ext)))
        self.plt.close()

        return

    def _create_colors_coh(self, vals, cm='autumn'):
        """ create colors from a set of values between 0/1"""
        if not isinstance(vals, np.ndarray):
            vals = np.array(vals)
        norm        = self.mpl.colors.Normalize(vmin=0, vmax=1)# clip=False)
        cmap        = self.plt.cm.get_cmap(cm)
        mapper      = self.plt.cm.ScalarMappable(norm=norm, cmap=cmap)
        mapper._A   = [] # necessary dummy array for cbar
        colors      =  [mapper.to_rgba(v) for v in vals]
        return colors, mapper

    def _adaptive_xticks(self, dates):
        """ Adjust the number of xticks based on the time interval """
        # dates = ['20150310', '20160410', '20160410', '20220511']
        dates = [self.datetime.strptime(i, '%Y%m%d') for i in dates]
        dates.sort()
        st   = self.datetime(min(dates).year, 1, 1)
        en   = max(dates) + self.relativedelta(months=1)
        elap = en - min(dates)

        if len(dates) == 2 or elap.days <= 365*2.5:
            st = min(dates).replace(day=1)
            labels = self.pd.date_range(st, en, freq='MS')
        elif elap.days > 365*2.5 and elap.days <= 365*5.5:
            labels = self.pd.date_range(st, en, freq='3MS')
        elif elap.days > 365*5.5 and elap.days <= 365*8.5:
            labels = self.pd.date_range(st, en, freq='6MS')
        else:
            labels = self.pd.date_range(st, en, freq='AS')

        xticks = [x.toordinal() for x in labels]
        return xticks, labels

if __name__ == '__main__':
    '''
        Main driver.
    '''
    inps = cmdLineParse()

    print("***Plotting Function:***")
    # if user bbox was specified, file(s) not meeting imposed spatial criteria are rejected.
    # Outputs = arrays ['standardproduct_info.products'] containing grouped “radarmetadata info” and “data layer keys+paths” dictionaries for each standard product
    # In addition, path to bbox file ['standardproduct_info.bbox_file'] (if bbox specified)
    standardproduct_info = ARIA_standardproduct(inps.imgfile, bbox=inps.bbox, workdir=inps.workdir, verbose=inps.verbose)

    # If user requests to generate all plots.
    if inps.plotall:
        print('"-plotall"==True. All plots will be made.')
        inps.plottracks=True
        inps.plotbperp=True
        inps.plotcoh=True
        inps.plotbperpcoh=True
        inps.makeavgoh=True


    if inps.plottracks or inps.plotcoh or inps.makeavgoh or inps.plotbperpcoh:
        # Import functions
        from extractProduct import merged_productbbox
        # extract/merge productBoundingBox layers for each pair and update dict,
        # report common track bbox (default is to take common intersection, but user may specify union), and expected shape for DEM.
        standardproduct_info.products[1], standardproduct_info.bbox_file, prods_TOTbbox, arrshape, proj = merged_productbbox(standardproduct_info.products[1], os.path.join(inps.workdir,'productBoundingBox'), standardproduct_info.bbox_file, inps.croptounion)
        # Load mask (if specified).
        if inps.mask is not None:
            inps.mask=gdal.Warp('', inps.mask, options=gdal.WarpOptions(format="MEM", cutlineDSName=prods_TOTbbox, outputBounds=open_shapefile(standardproduct_info.bbox_file, 0, 0).bounds, dstNodata=0))
            inps.mask.SetProjection(proj)
            # If no data value
            if inps.mask.GetRasterBand(1).GetNoDataValue():
                inps.mask=np.ma.masked_where(inps.mask.ReadAsArray() == inps.mask.GetRasterBand(1).GetNoDataValue(), inps.mask.ReadAsArray())
            else:
                inps.mask=inps.mask.ReadAsArray()


    # Make spatial extent plot
    if inps.plottracks:
        print("- Make plot of track latitude extents vs bounding bbox/common track extent.")
        make_plot=plot_class([[j['productBoundingBox'] for j in standardproduct_info.products[1]], [j["pair_name"] for j in standardproduct_info.products[1]]], workdir=os.path.join(inps.workdir,'productBoundingBox'), bbox_file=standardproduct_info.bbox_file, prods_TOTbbox=prods_TOTbbox, croptounion=inps.croptounion)
        make_plot.plot_extents()


    # Make pbaseline plot
    if inps.plotbperp:
        print("- Make baseline plot and histogram.")
        make_plot=plot_class([[j['bPerpendicular'] for j in standardproduct_info.products[1]], [j["pair_name"] for j in standardproduct_info.products[1]]], workdir=os.path.join(inps.workdir,'bPerpendicular'))
        make_plot.plot_pbaselines()


    # Make average land coherence plot
    if inps.plotcoh:
        print("- Make average IFG coherence plot in time, and histogram of average IFG coherence.")
        make_plot=plot_class([[j['coherence'] for j in standardproduct_info.products[1]], [j["pair_name"] for j in standardproduct_info.products[1]]], workdir=os.path.join(inps.workdir,'coherence'), bbox_file=standardproduct_info.bbox_file, prods_TOTbbox=prods_TOTbbox, mask=inps.mask)
        make_plot.plot_coherence()


    # Generate average land coherence raster
    if inps.makeavgoh:
        print("- Generate 2D raster of average coherence.")
        make_plot=plot_class([[j['coherence'] for j in standardproduct_info.products[1]], [j["pair_name"] for j in standardproduct_info.products[1]]], workdir=os.path.join(inps.workdir,'coherence'), bbox_file=standardproduct_info.bbox_file, prods_TOTbbox=prods_TOTbbox, mask=inps.mask, outputFormat=inps.outputFormat)
        make_plot.plot_avgcoherence()


    # Make pbaseline/coherence combo plot
    if inps.plotbperpcoh:
        print("- Make baseline plot that is color-coded with respect to mean IFG coherence.")
        make_plot=plot_class([[j['bPerpendicular'] for j in standardproduct_info.products[1]],  [j["pair_name"] for j in standardproduct_info.products[1]], [j['coherence'] for j in standardproduct_info.products[1]]], workdir=os.path.join(inps.workdir,'bPerpendicular'), bbox_file=standardproduct_info.bbox_file, prods_TOTbbox=prods_TOTbbox, mask=inps.mask)
        make_plot.plotbperpcoh()<|MERGE_RESOLUTION|>--- conflicted
+++ resolved
@@ -58,10 +58,6 @@
     from datetime import datetime, date
     from dateutil.relativedelta import relativedelta
     import matplotlib as mpl
-<<<<<<< HEAD
-#    mpl.use("TkAgg")
-=======
->>>>>>> 83b6ba15
     import matplotlib.dates as mdates
     import matplotlib.pyplot as plt
     from matplotlib.ticker import MaxNLocator
