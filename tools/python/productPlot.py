#!/usr/bin/env python3
#~~~~~~~~~~~~~~~~~~~~~~~~~~~~~~~~~~~~~~~~~~~~~~~~~~~~~~~~~~~~~~~~~~~~~~~~~~~~~~
#
# Author: Simran Sangha & David Bekaert
# Copyright 2019, by the California Institute of Technology. ALL RIGHTS
# RESERVED. United States Government Sponsorship acknowledged.
#
#~~~~~~~~~~~~~~~~~~~~~~~~~~~~~~~~~~~~~~~~~~~~~~~~~~~~~~~~~~~~~~~~~~~~~~~~~~~~~

import os
import sys
import numpy as np

from osgeo import gdal
gdal.UseExceptions()
# Suppress warnings
gdal.PushErrorHandler('CPLQuietErrorHandler')

# Import functions
from ARIAProduct import ARIA_standardproduct
from shapefile import open_shapefile

def createParser():
    '''
        Make any of the following specified plot(s): ⊥ baseline + histogram, coherence + histogram + average coherence raster, ⊥ baseline & coherence combo, and track extents. The default is to generate all of these.
    '''
    import argparse

    ##SS => Update the inputs and description of the function

    parser = argparse.ArgumentParser(description='Get DEM')
    parser.add_argument('-f', '--file', dest='imgfile', type=str,
            required=True, help='ARIA file')
    parser.add_argument('-w', '--workdir', dest='workdir', default='./', help='Specify directory to deposit all outputs. Default is local directory where script is launched.')
    parser.add_argument('-p', '--projection', dest='projection', default='WGS84', type=str,
            help='projection for DEM. By default WGS84.')
    parser.add_argument('-b', '--bbox', dest='bbox', type=str, default=None, help="Provide either valid shapefile or Lat/Lon Bounding SNWE. -- Example : '19 20 -99.5 -98.5'")
    parser.add_argument('-m', '--mask', dest='mask', type=str, default=None, help="Provide valid mask file.")
    parser.add_argument('-croptounion', '--croptounion', action='store_true', dest='croptounion', help="If turned on, IFGs cropped to bounds based off of union and bbox (if specified). Program defaults to crop all IFGs to bounds based off of common intersection and bbox (if specified).")
    parser.add_argument('-plottracks', '--plottracks', action='store_true', dest='plottracks', help="Make plot of track extents vs bounding bbox/common track extent.")
    parser.add_argument('-plotbperp', '--plotbperp', action='store_true', dest='plotbperp', help="Make baseline plot + histogram.")
    parser.add_argument('-plotbperpcoh', '--plotbperpcoh', action='store_true', dest='plotbperpcoh', help="Make pbaseline plot that is color-coded w.r.t. coherence.")
    parser.add_argument('-plotcoh', '--plotcoh', action='store_true', dest='plotcoh', help="Make coherence plot + histogram.")
    parser.add_argument('-makeavgoh', '--makeavgoh', action='store_true', dest='makeavgoh', help="Generate raster of average coherence.")
    parser.add_argument('-plotall', '--plotall', action='store_true', dest='plotall', help="Generate all above plots.")
    parser.add_argument('-verbose', '--verbose', action='store_true', dest='verbose', help="Toggle verbose mode on.")
    return parser

def cmdLineParse(iargs = None):
    parser = createParser()
    return parser.parse_args(args=iargs)



class plot_class:
    '''
    Class to generate standard plots for ARIA products.
    '''

    # importing dependencies
    from datetime import datetime, date
    from dateutil.relativedelta import relativedelta
    import matplotlib.dates as mdates
    import matplotlib.pyplot as plt
    from matplotlib.ticker import MaxNLocator
    import matplotlib as mpl
    import pandas as pd
    from pandas.plotting import register_matplotlib_converters
    import warnings
    register_matplotlib_converters()

    def __init__(self, product_dict, workdir='./', bbox_file=None, prods_TOTbbox=None, mask=None):
        # Pass inputs, and initialize list of pairs
        self.product_dict = product_dict
        self.bbox_file = bbox_file
        self.workdir = workdir
        self.prods_TOTbbox = prods_TOTbbox
        self.mask = mask

        # create workdir if it doesn't exist
        if not os.path.exists(self.workdir):
            os.mkdir(self.workdir)

        self.pairs=None

    def __date_list__(self):
        '''
            Make dictionary of time differences between successive epochs.
        '''

        # importing dependencies
        import time

        dateList = []
        tbase = []
        # Get list of epochs
        for di in self.pairs:
            dates = os.path.basename(di).split('_')
            if not dates[1] in dateList: dateList.append(dates[1])
            if not dates[0] in dateList: dateList.append(dates[0])

        dateList.sort()
        d1 = self.datetime(*time.strptime(dateList[0],"%Y%m%d")[0:5])
        for ni in range(len(dateList)):
            d2 = self.datetime(*time.strptime(dateList[ni],"%Y%m%d")[0:5])
            diff = d2-d1
            tbase.append(diff.days)
        dateDict = {}
        for i in range(len(dateList)): dateDict[dateList[i]] = tbase[i]

        return dateDict

    def __design_matrix__(self):
        '''
            Make the design matrix for the inversion.
        '''

        dateDict = self.__date_list__()
        numDates = len(dateDict)
        numIfgrams = len(self.pairs)

        #Initialize matrices for inversion
        A = np.zeros((numIfgrams,numDates))
        B = np.zeros(np.shape(A))
        L = np.zeros((numIfgrams,1))
        daysList = []
        for day in dateDict.values():
            daysList.append(day)

        tbase = np.array(list(dateDict.values()))
        t = np.zeros((numIfgrams,2))
        baseline_hist = []

        #Iterate through all IFGs
        for i, j in enumerate(self.product_dict[0]):
            date12 = self.product_dict[1][i][0]
            date = date12.split('_')
            ndxt2 = daysList.index(dateDict[date[0]])
            ndxt1 = daysList.index(dateDict[date[1]])
            A[i,ndxt1] = -1
            A[i,ndxt2] = 1
            B[i,ndxt1:ndxt2] = tbase[ndxt1+1:ndxt2+1]-tbase[ndxt1:ndxt2]
            t[i,:] = [dateDict[date[1]],dateDict[date[0]]]

            # Report mean
            pbaseline_nodata=gdal.Open(j[0])
            pbaseline_nodata=pbaseline_nodata.GetRasterBand(1).GetNoDataValue()
            pbaseline_val=gdal.BuildVRT('', j).ReadAsArray()
            pbaseline_val=np.ma.masked_where(pbaseline_val == pbaseline_nodata, pbaseline_val)
            pbaseline_val=pbaseline_val.mean()
            # Record baseline val for histogram
            baseline_hist.append(pbaseline_val)
            L[i] = float(pbaseline_val)
            if (np.isnan(L[i])):
                L[i] = 0.0
            del pbaseline_val, pbaseline_nodata

        A = A[:,1:]
        B = B[:,:-1]

        ind=~np.isnan(L)
        return A[ind[:,0],:],B[ind[:,0],:],L[ind],baseline_hist

    def plot_pbaselines(self):
        '''
            Make baseline plot + histogram of baselines.
        '''

        ax=self.plt.figure().add_subplot(111)
        self.pairs=[i[0] for i in self.product_dict[1]]
        dateDict = self.__date_list__()
        A,B,L,baseline_hist = self.__design_matrix__()

        # Perform inversion
        B1 = np.linalg.pinv(B)
        B1 = np.array(B1,np.float32)
        dS = np.dot(B1,L)
        dtbase = np.diff(list(dateDict.values()))
        dt = np.zeros((len(dtbase),1))
        zero = np.array([0.],np.float32)

        S = np.concatenate((zero,np.cumsum([dS*dtbase])))
        residual = L-np.dot(B,dS)

        RMSE = np.sqrt(np.sum(residual**2)/len(residual))
        if np.linalg.matrix_rank(B)!=len(list(dateDict.keys()))-1:
            print('Baseline plot warning!')
            print('Design matrix is rank deficient. Network is disconnected.')
            print('Using a fully connected network is recommended.')

        offset_dict={}
        # Plot dot for each date
        for i in range(len(list(dateDict.keys()))):
            offset_dict[list(dateDict.keys())[i]]=S[i]
            master=self.pd.to_datetime(list(dateDict.keys())[i][:8])
<<<<<<< HEAD
            ax.plot(master, S[i], 'k.', markeredgewidth = 3, markersize=15, linestyle='None', zorder=10) 
        
=======
            ax.plot(master, S[i], 'k.', markeredgewidth = 3, markersize=15, linestyle='None', zorder=10)

>>>>>>> a4387749
        # Plot lines for each pair
        for i in self.pairs:
            slave=self.pd.to_datetime(i[:8])
            master=self.pd.to_datetime(i[9:])
            ax.plot([master, slave], [offset_dict[i[9:]], offset_dict[i[:8]]], 'b')

        # Make Baseline plot
        ax.set_ylabel('⊥ baseline (m)')
        xticks, labels = self._adaptive_xticks(list(set(dateDict.keys())))
        ax.set_xlim(min(xticks),max(xticks))
        ax.set_xticks(xticks)
        ax.set_xticklabels(labels)
        ax.xaxis.set_major_formatter(self.mpl.dates.DateFormatter('%Y-%m'))
        for label in ax.get_xticklabels():
                 label.set_ha('center')
                 label.set_rotation(20.)
<<<<<<< HEAD
       
=======

>>>>>>> a4387749
        # If plotting parameters are the default, must adjust X-axis
        if self.mpl.rcParams==self.mpl.rcParamsDefault:
            # X-axis widened by 1 inch.
            self.plt.gcf().set_size_inches([self.plt.gcf().get_size_inches()[0]+5,self.plt.gcf().get_size_inches()[1]])
        self.plt.savefig(os.path.join(self.workdir,'bperp_plot.eps'))
        self.plt.close()

        # Make Baseline histogram
        ax1=self.plt.figure().add_subplot(111)
        ax1.hist(baseline_hist)
        ax1.set_xlabel('⊥ baseline (m)', weight='bold')
        ax1.yaxis.set_major_locator(self.MaxNLocator(integer=True)) #Force y-axis to only use ints
        self.plt.tight_layout()
        self.plt.savefig(os.path.join(self.workdir,'bperp_histogram.eps'))
        self.plt.close()

        return

    def plot_extents(self):
        '''
            Make plot of track extents vs bounding bbox/common track extent.
        '''

        ax=self.plt.figure().add_subplot(111)
        #Iterate through all IFGs
        for i, j in enumerate(self.product_dict[0]):
            prods_bbox=open_shapefile(j[0], 0, 0).bounds
            # Plot IFG extent bounds in latitude
            ax.plot([self.product_dict[1][i][0]]*2,list(prods_bbox[1::2]),'ko',markersize=10)
            # Plot IFG extent line connecting bounds in latitude
            ax.plot([self.product_dict[1][i][0]]*2,list(prods_bbox[1::2]), color='0.5', linestyle='--')
        user_bbox=open_shapefile(self.bbox_file, 0, 0).bounds

        # Plot bounds of final track extent all IFGs will be cropped to
        ax.axhline(y=user_bbox[1], color='b', linestyle='--')
        ax.axhline(y=user_bbox[3], color='b', linestyle='--')
        prods_bbox=open_shapefile(self.prods_TOTbbox, 0, 0).bounds

        # Plot bounds of common track extent
        if [user_bbox[1], user_bbox[3]]!=[prods_bbox[1], prods_bbox[3]]:
            ax.axhline(y=prods_bbox[1], color='r', linestyle=':')
            ax.axhline(y=prods_bbox[3], color='r', linestyle=':')

        # defining the axis labels
        ax.set_ylabel('Lat')
        ax.set_title('Interferogram lat extents', weight='bold')
        self.plt.xticks(rotation=90)
        self.plt.tight_layout()

        # saving the figure
        self.plt.savefig(os.path.join(self.workdir,'lat_extents.eps'))
        self.plt.close()

        return

    def plot_coherence(self):
        '''
            Make coherence plot + histogram.
        '''

        # Import functions
        from vrtmanager import renderVRT

        fig, ax = self.plt.subplots()
        # ax=self.plt.figure().add_subplot(111)
        coh_hist = []
        bounds=open_shapefile(self.bbox_file, 0, 0).bounds

        # Iterate through all IFGs
        masters = []; slaves = []
        for i,j in enumerate(self.product_dict[0]):
            coh_file=gdal.Warp('', j, options=gdal.WarpOptions(format="MEM", cutlineDSName=self.prods_TOTbbox, outputBounds=bounds))
            coh_file_arr=np.ma.masked_where(coh_file.ReadAsArray() == coh_file.GetRasterBand(1).GetNoDataValue(), coh_file.ReadAsArray())

            # Apply mask (if specified).
            if self.mask is not None:
                coh_file_arr=np.ma.masked_where(self.mask == 0.0, coh_file_arr)

            # Report mean
            coh_val=coh_file_arr.mean()

            # Record average coherence val for histogram
            coh_hist.append(coh_val)
            slaves.append(self.pd.to_datetime(self.product_dict[1][i][0][:8]))
            masters.append(self.pd.to_datetime(self.product_dict[1][i][0][9:]))

        # Plot average coherence per IFG
        cols, mapper = self._create_colors_coh(coh_hist)
        ax.set_prop_cycle(color=cols)
        lines       = ax.plot([masters, slaves],
                          [coh_hist]*2)
        scatter     = ax.scatter(slaves, coh_hist, c='k', zorder=100)
        master      = ax.scatter(masters, coh_hist, c='k', zorder=100)

        cbar_ax     = fig.add_axes([0.91, 0.12, 0.02, 0.75])
        self.warnings.filterwarnings("ignore",category=UserWarning)
        cbar        = fig.colorbar(mapper, cbar_ax, spacing='proportional')
        # cbar.set_label(lbl, rotation=90, labelpad=15)

        ### Make average coherence plot
        ax.set_ylabel('Avg. coherence')
        ax.set_ylim(0, 1)
        self.pairs=[i[0] for i in self.product_dict[1]]; xticks=self.__date_list__()
        xticks, labels = self._adaptive_xticks(list(set(xticks.keys())))
        ax.set_xlim(min(xticks),max(xticks))
        ax.set_xticks(xticks)
        ax.set_xticklabels(labels)
        ax.xaxis.set_major_formatter(self.mpl.dates.DateFormatter('%Y-%m'))
        for label in ax.get_xticklabels():
                 label.set_ha('center')
                 label.set_rotation(20.)

        # If plotting parameters are the default, must adjust X-axis
        if self.mpl.rcParams==self.mpl.rcParamsDefault:
            # X-axis widened by 1 inch.
            self.plt.gcf().set_size_inches([self.plt.gcf().get_size_inches()[0]+5,self.plt.gcf().get_size_inches()[1]])
        self.plt.savefig(os.path.join(self.workdir,'avgcoherence_plot.eps'))
        self.plt.close()

        ### Make average coherence histogram
        ax1=self.plt.figure().add_subplot(111)
        ax1.hist(coh_hist)
        ax1.set_xlabel('Avg. coherence', weight='bold')
        ax1.yaxis.set_major_locator(self.MaxNLocator(integer=True)) #Force y-axis to only use ints
        self.plt.tight_layout()
        self.plt.savefig(os.path.join(self.workdir,'avgcoherence_histogram.eps'))
        self.plt.close()

        return

    def plot_avgcoherence(self):
        '''
            Generate average coherence raster.
        '''

        # Import functions
        from vrtmanager import renderVRT
<<<<<<< HEAD
        
=======

>>>>>>> a4387749
        outname=os.path.join(self.workdir,'avgcoherence')
        bounds=open_shapefile(self.bbox_file, 0, 0).bounds

        # Iterate through all IFGs
        for i,j in enumerate(self.product_dict[0]):
            coh_file=gdal.Warp('', j, options=gdal.WarpOptions(format="MEM", cutlineDSName=self.prods_TOTbbox, outputBounds=bounds))
            coh_file_arr=np.ma.masked_where(coh_file.ReadAsArray() == coh_file.GetRasterBand(1).GetNoDataValue(), coh_file.ReadAsArray())

            # Apply mask (if specified).
            if self.mask is not None:
                coh_file_arr=np.ma.masked_where(self.mask == 0.0, coh_file_arr)

            # Iteratively update average coherence file
            # If looping through first coherence file, nothing to sum so just save to file
            if os.path.exists(outname):
                coh_file=gdal.Open(outname,gdal.GA_Update)
                coh_file=coh_file.GetRasterBand(1).WriteArray(coh_file_arr+coh_file.ReadAsArray())
            else:
                renderVRT(outname, coh_file_arr, geotrans=coh_file.GetGeoTransform(), gdal_fmt=coh_file_arr.dtype.name, proj=coh_file.GetProjection(), nodata=coh_file.GetRasterBand(1).GetNoDataValue())
            coh_file = coh_val = coh_file_arr = None

        # Take average of coherence sum
        coh_file=gdal.Open(outname,gdal.GA_Update)
        coh_file=coh_file.GetRasterBand(1).WriteArray(coh_file.ReadAsArray()/len(self.product_dict[0]))
        coh_file = None

        return

    def plotbperpcoh(self):
        '''
            Make pbaseline plot that is color-coded w.r.t. coherence.
        '''

        # importing dependencies
        from matplotlib import cm
<<<<<<< HEAD
        
=======

>>>>>>> a4387749
        # ax=self.plt.figure().add_subplot(111)
        fig, ax = self.plt.subplots()
        bounds=open_shapefile(self.bbox_file, 0, 0).bounds
        self.pairs=[i[0] for i in self.product_dict[1]]
        dateDict = self.__date_list__()
        A,B,L,baseline_hist = self.__design_matrix__()

        B1 = np.linalg.pinv(B)
        B1 = np.array(B1,np.float32)
        dS = np.dot(B1,L)
        dtbase = np.diff(list(dateDict.values()))
        dt = np.zeros((len(dtbase),1))
        zero = np.array([0.],np.float32)
        S = np.concatenate((zero,np.cumsum([dS*dtbase])))
        residual = L-np.dot(B,dS)

        RMSE = np.sqrt(np.sum(residual**2)/len(residual))
        if np.linalg.matrix_rank(B)!=len(list(dateDict.keys()))-1:
            print('Baseline plot warning!')
            print('Design matrix is rank deficient. Network is disconnected.')
            print('Using a fully connected network is recommended.')

        offset_dict={}
        # Plot dot for each date
        for i in range(len(list(dateDict.keys()))):
            offset_dict[list(dateDict.keys())[i]]=S[i]
            master=self.pd.to_datetime(list(dateDict.keys())[i][:8])
            ax.plot(master, S[i], 'k.', markeredgewidth = 3, markersize=15, linestyle='None', zorder=10)
<<<<<<< HEAD
        
=======

>>>>>>> a4387749
        slaves = []; masters = []; coh_vals = []; y1 = []; y2 = []
        for i,j in enumerate(self.pairs): #Plot lines for each pair
            slaves.append(self.pd.to_datetime(j[:8]))
            masters.append(self.pd.to_datetime(j[9:]))
<<<<<<< HEAD
            
=======

>>>>>>> a4387749
            # Open coherence file
            coh_file=gdal.Warp('', self.product_dict[2][i], options=gdal.WarpOptions(format="MEM", cutlineDSName=self.prods_TOTbbox, outputBounds=bounds))
            coh_file_arr=np.ma.masked_where(coh_file.ReadAsArray() == coh_file.GetRasterBand(1).GetNoDataValue(), coh_file.ReadAsArray())

            # Apply mask (if specified).
            if self.mask is not None:
                coh_file_arr=np.ma.masked_where(self.mask == 0.0, coh_file_arr)

<<<<<<< HEAD
            
=======

>>>>>>> a4387749
            # Report mean
            coh_val=coh_file_arr.mean()
            coh_vals.append(coh_val)
            y1.append(offset_dict[j[9:]])
            y2.append(offset_dict[j[:8]])
            coh_file = coh_file_arr = coh_val = None

        cols, mapper = self._create_colors_coh(coh_vals, 'autumn') # don't use hot
        ax.set_prop_cycle(color=cols)
        lines       = ax.plot([masters, slaves], [y1, y2])
        cbar_ax     = fig.add_axes([0.91, 0.12, 0.02, 0.75])
        self.warnings.filterwarnings("ignore",category=UserWarning)
        cbar        = fig.colorbar(mapper, cbar_ax)
        # cbar_ax.set_title('Coherence', loc='left')
        cbar_ax.set_ylabel('Coherence', rotation=-90, labelpad=17)
        ax.set_ylabel('⊥ baseline (m)')

        ### Make baseline plot
        xticks, labels = self._adaptive_xticks(list(set(dateDict.keys())))
        ax.set_xlim(min(xticks),max(xticks))
        ax.set_xticks(xticks)
        ax.set_xticklabels(labels)
        ax.xaxis.set_major_formatter(self.mpl.dates.DateFormatter('%Y-%m'))
        for label in ax.get_xticklabels():
                 label.set_ha('center')
                 label.set_rotation(20.)

        # If plotting parameters are the default, must adjust X-axis
        if self.mpl.rcParams==self.mpl.rcParamsDefault:
            # X-axis widened by 1 inch.
            self.plt.gcf().set_size_inches([self.plt.gcf().get_size_inches()[0]+5,self.plt.gcf().get_size_inches()[1]])
        self.plt.savefig(os.path.join(self.workdir,'bperp_coh_plot.eps'))
        self.plt.close()

        return

    def _create_colors_coh(self, vals, cm='autumn'):
        """ create colors from a set of values between 0/1"""
        if not isinstance(vals, np.ndarray):
            vals = np.array(vals)
        norm        = self.mpl.colors.Normalize(vmin=0, vmax=1)# clip=False)
        cmap        = self.plt.cm.get_cmap(cm)
        mapper      = self.plt.cm.ScalarMappable(norm=norm, cmap=cmap)
        mapper._A   = [] # necessary dummy array for cbar
        colors      =  [mapper.to_rgba(v) for v in vals]
        return colors, mapper
<<<<<<< HEAD
    
=======

>>>>>>> a4387749
    def _adaptive_xticks(self, dates):
        """ Adjust the number of xticks based on the time interval """
        # dates = ['20150310', '20160410', '20160410', '20220511']
        dates = [self.datetime.strptime(i, '%Y%m%d') for i in dates]
        dates.sort()
        st   = self.datetime(min(dates).year, 1, 1)
        en   = max(dates) + self.relativedelta(months=1)
        elap = en - min(dates)

        if len(dates) == 2 or elap.days <= 365*2.5:
            st = min(dates).replace(day=1)
            labels = self.pd.date_range(st, en, freq='MS')
<<<<<<< HEAD
        elif elap.days > 365*2.5 and elap.days <= 365*5.5: 
=======
        elif elap.days > 365*2.5 and elap.days <= 365*5.5:
>>>>>>> a4387749
            labels = self.pd.date_range(st, en, freq='3MS')

        elif elap.days > 365*5.5 and elap.days <= 365*8.5:
            labels = self.pd.date_range(st, en, freq='6MS')
        else:
            labels = self.pd.date_range(st, en, freq='AS')

        xticks = [x.toordinal() for x in labels]
        return xticks, labels

if __name__ == '__main__':
    '''
        Main driver.
    '''
    inps = cmdLineParse()

    print("########################################")
    print("class 'Aria_standardproduct': sort input file(s) by starting time")
    print("if user bbox was specified, file(s) not meeting imposed spatial criteria are rejected."+'\n')
    print("Outputs = arrays ['standardproduct_info.products'] containing grouped “radarmetadata info” and “data layer keys+paths” dictionaries for each standard product + path to bbox file ['standardproduct_info.bbox_file'] (if bbox specified)."+'\n')
    standardproduct_info = ARIA_standardproduct(inps.imgfile, bbox=inps.bbox, workdir=inps.workdir, verbose=inps.verbose)


    # If user requests to generate all plots.
    if inps.plotall:
        print('\n'+'\n'+"########################################")
        print('"-plotall"==True, so all plots (i.e. track, perp baseline, and coherence) to be made.')
        inps.plottracks=True
        inps.plotbperp=True
        inps.plotcoh=True
        inps.plotbperpcoh=True
        inps.makeavgoh=True


    if inps.plottracks or inps.plotcoh or inps.makeavgoh or inps.plotbperpcoh:
        # Import functions
        from extractProduct import merged_productbbox
        print('\n'+'\n'+"########################################")
        print("fn 'merged_productbbox': extract/merge productBoundingBox layers for each pair and update dict, report common track bbox (default is to take common intersection, but user may specify union), and expected shape for DEM."+'\n')
        standardproduct_info.products[1], standardproduct_info.bbox_file, prods_TOTbbox, arrshape, proj = merged_productbbox(standardproduct_info.products[1], os.path.join(inps.workdir,'productBoundingBox'), standardproduct_info.bbox_file, inps.croptounion)
        # Load mask (if specified).
        if inps.mask is not None:
            inps.mask=gdal.Warp('', inps.mask, options=gdal.WarpOptions(format="MEM", cutlineDSName=prods_TOTbbox, outputBounds=open_shapefile(standardproduct_info.bbox_file, 0, 0).bounds, dstNodata=0))
            inps.mask.SetProjection(proj)
            # If no data value
            if inps.mask.GetRasterBand(1).GetNoDataValue():
                inps.mask=np.ma.masked_where(inps.mask.ReadAsArray() == inps.mask.GetRasterBand(1).GetNoDataValue(), inps.mask.ReadAsArray())
            else:
                inps.mask=inps.mask.ReadAsArray()


    # Make spatial extent plot
    if inps.plottracks:
        print('\n'+'\n'+"########################################")
        print("class 'plot_class': Make plot of track extents vs bounding bbox/common track extent."+'\n')
        make_plot=plot_class([[j['productBoundingBox'] for j in standardproduct_info.products[1]], [j["pair_name"] for j in standardproduct_info.products[1]]], workdir=os.path.join(inps.workdir,'productBoundingBox'), bbox_file=standardproduct_info.bbox_file, prods_TOTbbox=prods_TOTbbox)
        make_plot.plot_extents()


    # Make pbaseline plot
    if inps.plotbperp:
        print('\n'+'\n'+"########################################")
        print("class 'plot_class': Make baseline plot + histogram."+'\n')
        make_plot=plot_class([[j['bPerpendicular'] for j in standardproduct_info.products[1]], [j["pair_name"] for j in standardproduct_info.products[1]]], workdir=os.path.join(inps.workdir,'bPerpendicular'))
        make_plot.plot_pbaselines()


    # Make average land coherence plot
    if inps.plotcoh:
        print('\n'+'\n'+"########################################")
        print("class 'plot_class': Make coherence plot + histogram. Also generate raster of average coherence."+'\n')
        make_plot=plot_class([[j['coherence'] for j in standardproduct_info.products[1]], [j["pair_name"] for j in standardproduct_info.products[1]]], workdir=os.path.join(inps.workdir,'coherence'), bbox_file=standardproduct_info.bbox_file, prods_TOTbbox=prods_TOTbbox, mask=inps.mask)
        make_plot.plot_coherence()


    # Generate average land coherence raster
    if inps.makeavgoh:
        print('\n'+'\n'+"########################################")
        print("class 'plot_class': Generate raster of average coherence."+'\n')
        make_plot=plot_class([[j['coherence'] for j in standardproduct_info.products[1]], [j["pair_name"] for j in standardproduct_info.products[1]]], workdir=os.path.join(inps.workdir,'coherence'), bbox_file=standardproduct_info.bbox_file, prods_TOTbbox=prods_TOTbbox, mask=inps.mask)
        make_plot.plot_avgcoherence()


    # Make pbaseline/coherence combo plot
    if inps.plotbperpcoh:
        print('\n'+'\n'+"########################################")
        print("class 'plot_class': Make pbaseline plot that is color-coded w.r.t. coherence."+'\n')
        make_plot=plot_class([[j['bPerpendicular'] for j in standardproduct_info.products[1]],  [j["pair_name"] for j in standardproduct_info.products[1]], [j['coherence'] for j in standardproduct_info.products[1]]], workdir=os.path.join(inps.workdir,'bPerpendicular'), bbox_file=standardproduct_info.bbox_file, prods_TOTbbox=prods_TOTbbox, mask=inps.mask)
<<<<<<< HEAD
        make_plot.plotbperpcoh()
=======
        make_plot.plotbperpcoh()
>>>>>>> a4387749
<|MERGE_RESOLUTION|>--- conflicted
+++ resolved
@@ -193,13 +193,8 @@
         for i in range(len(list(dateDict.keys()))):
             offset_dict[list(dateDict.keys())[i]]=S[i]
             master=self.pd.to_datetime(list(dateDict.keys())[i][:8])
-<<<<<<< HEAD
             ax.plot(master, S[i], 'k.', markeredgewidth = 3, markersize=15, linestyle='None', zorder=10) 
         
-=======
-            ax.plot(master, S[i], 'k.', markeredgewidth = 3, markersize=15, linestyle='None', zorder=10)
-
->>>>>>> a4387749
         # Plot lines for each pair
         for i in self.pairs:
             slave=self.pd.to_datetime(i[:8])
@@ -216,11 +211,7 @@
         for label in ax.get_xticklabels():
                  label.set_ha('center')
                  label.set_rotation(20.)
-<<<<<<< HEAD
-       
-=======
-
->>>>>>> a4387749
+
         # If plotting parameters are the default, must adjust X-axis
         if self.mpl.rcParams==self.mpl.rcParamsDefault:
             # X-axis widened by 1 inch.
@@ -358,11 +349,6 @@
 
         # Import functions
         from vrtmanager import renderVRT
-<<<<<<< HEAD
-        
-=======
-
->>>>>>> a4387749
         outname=os.path.join(self.workdir,'avgcoherence')
         bounds=open_shapefile(self.bbox_file, 0, 0).bounds
 
@@ -398,12 +384,6 @@
 
         # importing dependencies
         from matplotlib import cm
-<<<<<<< HEAD
-        
-=======
-
->>>>>>> a4387749
-        # ax=self.plt.figure().add_subplot(111)
         fig, ax = self.plt.subplots()
         bounds=open_shapefile(self.bbox_file, 0, 0).bounds
         self.pairs=[i[0] for i in self.product_dict[1]]
@@ -431,20 +411,10 @@
             offset_dict[list(dateDict.keys())[i]]=S[i]
             master=self.pd.to_datetime(list(dateDict.keys())[i][:8])
             ax.plot(master, S[i], 'k.', markeredgewidth = 3, markersize=15, linestyle='None', zorder=10)
-<<<<<<< HEAD
-        
-=======
-
->>>>>>> a4387749
         slaves = []; masters = []; coh_vals = []; y1 = []; y2 = []
         for i,j in enumerate(self.pairs): #Plot lines for each pair
             slaves.append(self.pd.to_datetime(j[:8]))
             masters.append(self.pd.to_datetime(j[9:]))
-<<<<<<< HEAD
-            
-=======
-
->>>>>>> a4387749
             # Open coherence file
             coh_file=gdal.Warp('', self.product_dict[2][i], options=gdal.WarpOptions(format="MEM", cutlineDSName=self.prods_TOTbbox, outputBounds=bounds))
             coh_file_arr=np.ma.masked_where(coh_file.ReadAsArray() == coh_file.GetRasterBand(1).GetNoDataValue(), coh_file.ReadAsArray())
@@ -453,11 +423,6 @@
             if self.mask is not None:
                 coh_file_arr=np.ma.masked_where(self.mask == 0.0, coh_file_arr)
 
-<<<<<<< HEAD
-            
-=======
-
->>>>>>> a4387749
             # Report mean
             coh_val=coh_file_arr.mean()
             coh_vals.append(coh_val)
@@ -504,11 +469,7 @@
         mapper._A   = [] # necessary dummy array for cbar
         colors      =  [mapper.to_rgba(v) for v in vals]
         return colors, mapper
-<<<<<<< HEAD
-    
-=======
-
->>>>>>> a4387749
+
     def _adaptive_xticks(self, dates):
         """ Adjust the number of xticks based on the time interval """
         # dates = ['20150310', '20160410', '20160410', '20220511']
@@ -521,13 +482,8 @@
         if len(dates) == 2 or elap.days <= 365*2.5:
             st = min(dates).replace(day=1)
             labels = self.pd.date_range(st, en, freq='MS')
-<<<<<<< HEAD
         elif elap.days > 365*2.5 and elap.days <= 365*5.5: 
-=======
-        elif elap.days > 365*2.5 and elap.days <= 365*5.5:
->>>>>>> a4387749
             labels = self.pd.date_range(st, en, freq='3MS')
-
         elif elap.days > 365*5.5 and elap.days <= 365*8.5:
             labels = self.pd.date_range(st, en, freq='6MS')
         else:
@@ -614,8 +570,4 @@
         print('\n'+'\n'+"########################################")
         print("class 'plot_class': Make pbaseline plot that is color-coded w.r.t. coherence."+'\n')
         make_plot=plot_class([[j['bPerpendicular'] for j in standardproduct_info.products[1]],  [j["pair_name"] for j in standardproduct_info.products[1]], [j['coherence'] for j in standardproduct_info.products[1]]], workdir=os.path.join(inps.workdir,'bPerpendicular'), bbox_file=standardproduct_info.bbox_file, prods_TOTbbox=prods_TOTbbox, mask=inps.mask)
-<<<<<<< HEAD
-        make_plot.plotbperpcoh()
-=======
-        make_plot.plotbperpcoh()
->>>>>>> a4387749
+        make_plot.plotbperpcoh()