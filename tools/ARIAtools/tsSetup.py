#!/usr/bin/env python3
"""Extract unwrapped interferogram, coherence, ⊥ baseline, and LOS file(s).
This script is intended to extract required information and files to carry-out
time series analysis on ARIA products.

Copyright 2019, by the California Institute of Technology.
ALL RIGHTS RESERVED. United States Government Sponsorship acknowledged.

Author(s): Simran Sangha, David Bekaert, & Emre Havazli
"""

import os
import glob
import logging
import argparse
import multiprocessing
from datetime import datetime
from osgeo import gdal

# Import functions
from ARIAtools import progBar
from ARIAtools.ARIAProduct import ARIA_standardproduct
from ARIAtools.mask_util import prep_mask
<<<<<<< HEAD
from ARIAtools.extractProduct import merged_productbbox, prep_dem, export_products, tropo_correction



def createParser():
    '''
        Extract unwrapped interferogram, coherence, ⊥ baseline, and LOS file(s) for TS analysis.
    '''

    import argparse
    parser = argparse.ArgumentParser(description='Prepare ARIA products for time series analysis')
    parser.add_argument('-f', '--file', dest='imgfile', type=str, required=True, help='ARIA file')
    parser.add_argument('-w', '--workdir', dest='workdir', default='./', help='Specify directory to deposit all outputs. Default is local directory where script is launched.')
    parser.add_argument('-tp', '--tropo_products', dest='tropo_products', type=str, default=None, help='Path to director(ies) or tar file(s) containing GACOS products.')
    parser.add_argument('-l', '--layers', dest='layers', default=None, help='Specify layers to extract as a comma deliminated list bounded by single quotes. Allowed keys are: "unwrappedPhase", "coherence", "amplitude", "bPerpendicular", "bParallel", "incidenceAngle", "lookAngle", "azimuthAngle", "ionosphere". If "all" is specified, then all layers are extracted. If blank, will only extract bounding box.')
    parser.add_argument('-d', '--demfile', dest='demfile', type=str, default='download', help='DEM file. Default is to download new DEM.')
    parser.add_argument('-p', '--projection', dest='projection', default='WGS84', type=str, help='projection for DEM. By default WGS84.')
    parser.add_argument('-b', '--bbox', dest='bbox', type=str, default=None, help="Provide either valid shapefile or Lat/Lon Bounding SNWE. -- Example : '19 20 -99.5 -98.5'")
    parser.add_argument('-m', '--mask', dest='mask', type=str, default=None, help="Path to mask file or 'Download'. File needs to be GDAL compatabile, contain spatial reference information, and have invalid/valid data represented by 0/1, respectively. If 'Download', will use GSHHS water mask. If 'NLCD', will mask classes 11, 12, 90, 95; see: https://www.mrlc.gov/national-land-cover-database-nlcd-201://www.mrlc.gov/national-land-cover-database-nlcd-2016")
    parser.add_argument('-at', '--amp_thresh', dest='amp_thresh', default=None, type=str, help='Amplitude threshold below which to mask. Specify "None" to not use amplitude mask. By default "None".')
    parser.add_argument('-nt', '--num_threads', dest='num_threads', default='2', type=str, help='Specify number of threads for multiprocessing operation in gdal. By default "2". Can also specify "All" to use all available threads.')
#    parser.add_argument('-sm', '--stitchMethod', dest='stitchMethodType',  type=str, default='overlap', help="Method applied to stitch the unwrapped data. Either 'overlap', where product overlap is minimized, or '2stage', where minimization is done on connected components, are allowed methods. Default is 'overlap'.")
    parser.add_argument('-of', '--outputFormat', dest='outputFormat', type=str, default='VRT', help='GDAL compatible output format (e.g., "ENVI", "GTiff"). By default files are generated virtually except for "bPerpendicular", "bParallel", "incidenceAngle", "lookAngle", "azimuthAngle", "unwrappedPhase" as these are require either DEM intersection or corrections to be applied')
    parser.add_argument('-croptounion', '--croptounion', action='store_true', dest='croptounion', help="If turned on, IFGs cropped to bounds based off of union and bbox (if specified). Program defaults to crop all IFGs to bounds based off of common intersection and bbox (if specified).")
    parser.add_argument('-bp', '--bperp', action='store_true', dest='bperp', help="If turned on, extracts perpendicular baseline grids. Default: A single perpendicular baseline value is calculated and included in the metadata of stack cubes for each pair.")
    parser.add_argument('-ml', '--multilooking', dest='multilooking', type=int, default=None, help='Multilooking factor is an integer multiple of standard resolution. E.g. 2 = 90m*2 = 180m')
    parser.add_argument('-rr', '--rankedResampling', action='store_true', dest='rankedResampling', help="If turned on, IFGs resampled based off of the average of pixels in a given resampling window corresponding to the connected component mode (if multilooking specified). Program defaults to lanczos resampling algorithm through gdal (if multilooking specified).")
    parser.add_argument('-mo', '--minimumOverlap', dest='minimumOverlap', type=float, default=0.0081, help='Minimum km\u00b2 area of overlap of scenes wrt specified bounding box. Default 0.0081 = 0.0081km\u00b2 = area of single pixel at standard 90m resolution"')
    parser.add_argument('-verbose', '--verbose', action='store_true', dest='verbose', help="Toggle verbose mode on.")
=======
from ARIAtools.shapefile_util import open_shapefile
from ARIAtools.vrtmanager import resampleRaster
from ARIAtools.extractProduct import (merged_productbbox, prep_dem,
                                      export_products, tropo_correction)

gdal.UseExceptions()
# Suppress warnings
gdal.PushErrorHandler('CPLQuietErrorHandler')

log = logging.getLogger(__name__)


def create_parser():
    """Parser to read command line arguments."""
    parser = argparse.ArgumentParser(description='Prepare ARIA products for '
                                     'time series processing.')
    parser.add_argument('-f', '--file', dest='imgfile', type=str,
                        required=True, help='ARIA file')
    parser.add_argument('-w', '--workdir', dest='workdir', default='./',
                        help='Specify directory to deposit all outputs. '
                        'Default is local directory where script is launched.')
    parser.add_argument('-tp', '--tropo_products', dest='tropo_products',
                        type=str, default=None, help='Path to director(ies) '
                        'or tar file(s) containing GACOS products.')
    parser.add_argument('-l', '--layers', dest='layers', default=None,
                        help='Specify layers to extract as a comma '
                        'deliminated list bounded by single quotes. '
                        'Allowed keys are: "unwrappedPhase", "coherence", '
                        '"amplitude", "bPerpendicular", "bParallel", '
                        '"incidenceAngle", "lookAngle", "azimuthAngle", '
                        '"ionosphere". If "all" is specified, then all layers'
                        'are extracted.'
                        'If blank, will only extract bounding box.')
    parser.add_argument('-d', '--demfile', dest='demfile', type=str,
                        default='download', help='DEM file. Default is to '
                        'download new DEM.')
    parser.add_argument('-p', '--projection', dest='projection',
                        default='WGS84', type=str, help='projection for DEM. '
                        'By default WGS84.')
    parser.add_argument('-b', '--bbox', dest='bbox', type=str, default=None,
                        help='Provide either valid shapefile or Lat/Lon '
                        'Bounding SNWE. -- Example : "19 20 -99.5 -98.5"')
    parser.add_argument('-m', '--mask', dest='mask', type=str, default=None,
                        help='Path to mask file or "Download". '
                        'File needs to be GDAL compatabile, contain spatial '
                        'reference information, and have invalid/valid data '
                        'represented by 0/1, respectively. '
                        'If "Download", will use GSHHS water mask. '
                        'If "NLCD", will mask classes 11, 12, 90, 95; see: '
                        'www.mrlc.gov/national-land-cover-database-nlcd-2016')
    parser.add_argument('-at', '--amp_thresh', dest='amp_thresh', default=None,
                        type=str, help='Amplitudes below this threshold '
                        'will be masked. Specify "None" to omit '
                        'amplitude mask. default: "None".')
    parser.add_argument('-nt', '--num_threads', dest='num_threads',
                        default='2', type=str, help='Specify number of '
                        'threads for multiprocessing operation in gdal. '
                        'By default "2". Can also specify "All" to use all '
                        'available threads.')
    # parser.add_argument('-sm', '--stitchMethod', dest='stitchMethodType',
    #                      type=str, default='overlap', help='Method applied '
    #                      'to stitch the unwrapped data. Either "overlap", '
    #                      'where product overlap is minimized, or "2stage", '
    #                      'where minimization is done on connected '
    #                      'components, are allowed methods. '
    #                      'default: "overlap".')
    parser.add_argument('-of', '--outputFormat', dest='outputFormat', type=str,
                        default='VRT', help='GDAL compatible output format '
                        '(e.g., "ENVI", "GTiff"). By default files are '
                        'generated virtually except for "bPerpendicular", '
                        '"bParallel", "incidenceAngle", "lookAngle", '
                        '"azimuthAngle", "unwrappedPhase" as these require '
                        'either DEM intersection or corrections '
                        'to be applied')
    parser.add_argument('-croptounion', '--croptounion', action='store_true',
                        dest='croptounion', help='If turned on, IFGs cropped '
                        'to bounds based off of union and bbox '
                        '(if specified). Program defaults to crop all IFGs '
                        'to bounds based off of common intersection and '
                        'bbox (if specified).')
    parser.add_argument('-bp', '--bperp', action='store_true', dest='bperp',
                        help='If turned on, extracts perpendicular baseline '
                        'grids. Default: A single perpendicular baseline '
                        'value is calculated and included in the metadata of '
                        'stack cubes for each pair.')
    parser.add_argument('-ml', '--multilooking', dest='multilooking', type=int,
                        default=None, help='Multilooking factor is an integer '
                        'multiple of standard resolution. '
                        'E.g. 2 = 90m*2 = 180m')
    parser.add_argument('-rr', '--rankedResampling', action='store_true',
                        dest='rankedResampling', help='If turned on, IFGs '
                        'resampled based off of the average of pixels in a '
                        'given resampling window corresponding to the '
                        'connected component mode (if multilooking specified).'
                        ' Program defaults to lanczos resampling algorithm'
                        ' through gdal (if multilooking specified).')
    parser.add_argument('-mo', '--minimumOverlap', dest='minimumOverlap',
                        type=float, default=0.0081, help='Minimum km\u00b2 '
                        'area of overlap of scenes wrt specified bounding box.'
                        ' Default 0.0081 = 0.0081km\u00b2 = area of single'
                        ' pixel at standard 90m resolution')
    parser.add_argument('-verbose', '--verbose', action='store_true',
                        dest='verbose', help="Toggle verbose mode on.")
>>>>>>> 8f2e2f12

    return parser


def cmd_line_parse(iargs=None):
    """Command line parser."""
    parser = create_parser()
    return parser.parse_args(args=iargs)


def extract_meta_dict(aria_prod, metadata):
    """Extract metadata from products."""
    os.environ['GDAL_PAM_ENABLED'] = 'NO'
    meta = {}
    for i in aria_prod.products[1]:
        meta_name = i[metadata][0]
        data_set = gdal.Open(meta_name)
        # return [min, max, mean, std]
        stat = data_set.GetRasterBand(1).GetStatistics(True, True)
        meta[i['pair_name'][0]] = stat[2]
        data_set = None

    return meta


def extract_utc_time(aria_prod):
    """Extract UTC time from products."""
    f = aria_prod.products[1]
    utc_dict = {}

    for i in range(0, len(f)):
        # Grab pair name of the product
        pair_name = aria_prod.products[1][i]['pair_name']

        # Grab mid-times, append to a list and find minimum and
        # maximum mid-times
        mid_time_list = aria_prod.products[0][i]['azimuthZeroDopplerMidTime']
        mid_time = []
        for j in mid_time_list:
            mid_time.append(datetime.strptime(j, '%Y-%m-%dT%H:%M:%S.%f'))
        min_mid_time = min(mid_time)
        max_mid_time = max(mid_time)

        # Calculate time difference between minimum start and maximum end time,
        # and add it to mean start time.
        # Write calculated UTC time into a dictionary
        # with associated pair names as keys
        time_delta = (max_mid_time - min_mid_time)/2
        utc_time = (min_mid_time+time_delta).time()
        utc_dict[pair_name[0]] = utc_time.strftime("%H:%M:%S.%f")
    return utc_dict


def generate_stack(aria_prod, input_files, output_file_name,
                   workdir='./', ref_dlist=None):
    """Generate time series stack."""
    utc_time = extract_utc_time(aria_prod)
    b_perp = extract_meta_dict(aria_prod, 'bPerpendicular')
    inc_angle = extract_meta_dict(aria_prod, 'incidenceAngle')
    look_ang = extract_meta_dict(aria_prod, 'lookAngle')
    azimuth_ang = extract_meta_dict(aria_prod, 'azimuthAngle')
    os.environ['GDAL_PAM_ENABLED'] = 'YES'

    # Progress bar
    prog_bar = progBar.progressBar(maxValue=len(aria_prod.products[1]),
                                   print_msg='Creating stack:')

    # Set up single stack file
    if not os.path.exists(os.path.join(workdir, 'stack')):
        print('Creating directory: {0}'.format(os.path.join(workdir, 'stack')))
        os.makedirs(os.path.join(workdir, 'stack'))
    else:
        print('Directory {0} already exists.'.format(os.path.join(
              workdir, 'stack')))

    if input_files in ['unwrappedPhase', 'unwrapped', 'unw']:
        domain_name = 'unwrappedPhase'
        int_list = glob.glob(os.path.join(workdir, 'unwrappedPhase',
                             '[0-9]*[0-9].vrt'))
        data_type = "Float32"
        print('Number of unwrapped interferograms discovered: ', len(int_list))
        dlist = sorted(int_list)
    elif input_files in ['tropocorrected_products', 'tropocorrected', 'tropo']:
        domain_name = 'unwrappedPhase'
        int_list = glob.glob(os.path.join(workdir, 'tropocorrected_products',
                             '[0-9]*[0-9].vrt'))
        data_type = "Float32"
        print('Number of tropocorrected unwrapped interferograms discovered: ',
              len(int_list))
        dlist = sorted(int_list)
    elif input_files in ['coherence', 'Coherence', 'coh']:
        domain_name = 'Coherence'
        coh_list = glob.glob(os.path.join(workdir, 'coherence',
                             '[0-9]*[0-9].vrt'))
        data_type = "Float32"
        print('Number of coherence files discovered: ', len(coh_list))
        dlist = sorted(coh_list)
    elif input_files in ['connectedComponents', 'connectedComponent',
                         'connComp']:
        domain_name = 'connectedComponents'
        conn_comp_list = glob.glob(os.path.join(workdir,
                                   'connectedComponents', '[0-9]*[0-9].vrt'))
        data_type = "Int16"
        print('Number of connectedComponents discovered: ',
              len(conn_comp_list))
        dlist = sorted(conn_comp_list)
    elif input_files in ['amplitude', 'Amplitude', 'amp']:
        domain_name = 'Amplitude'
        amp_list = glob.glob(os.path.join(workdir, 'amplitude',
                             '[0-9]*[0-9].vrt'))
        data_type = "Float32"
        print('Number of amplitude files discovered: ', len(amp_list))
        dlist = sorted(amp_list)
    else:
        print('Stacks can be created for unwrapped interferogram, '
              'coherence and connectedComponent VRT files')

    # Confirm 1-to-1 match between UNW and other derived products
    new_dlist = [os.path.basename(i).split('.vrt')[0] for i in dlist]
    if ref_dlist and new_dlist != ref_dlist:
        tropo_dlist = glob.glob(os.path.join(workdir,
                                'tropocorrected_products', '[0-9]*[0-9].vrt'))
        tropo_dlist = sorted([os.path.basename(i).split(
                            '.vrt')[0] for i in tropo_dlist])
        tropo_path = os.path.join(workdir, 'tropocorrected_products')
        if os.path.exists(tropo_path) and tropo_dlist == ref_dlist:
            log.warning('Discrepancy between "tropocorrected_products" '
                        'products (%s files) and %s products (%s files),'
                        'rejecting scenes not common between both',
                        len(ref_dlist), domain_name, len(new_dlist))
        else:
            log.warning('Discrepancy between "unwrappedPhase" products '
                        '(%s files) and %s products (%s files), '
                        'rejecting scenes not common between both',
                        len(ref_dlist), domain_name, len(new_dlist))
        # subset to match other datasets
        subset_ind = [i[0] for i in enumerate(new_dlist) if i[1] in ref_dlist]
        new_dlist = [new_dlist[i] for i in subset_ind]
        dlist = [dlist[i] for i in subset_ind]

    for data in dlist:
        width = None
        height = None

        data_set = gdal.Open(data, gdal.GA_ReadOnly)
        width = data_set.RasterXSize
        height = data_set.RasterYSize
        geo_trans = data_set.GetGeoTransform()
        projection = data_set.GetProjection()
        data_set = None

    # setting up a subset of the stack
    ymin, ymax, xmin, xmax = [0, height, 0, width]

    xsize = xmax - xmin
    ysize = ymax - ymin

    # extraction of radar meta-data
    wavelength = aria_prod.products[0][0]['wavelength'][0]
    start_range = aria_prod.products[0][0]['slantRangeStart'][0]
    end_range = aria_prod.products[0][0]['slantRangeEnd'][0]
    range_spacing = aria_prod.products[0][0]['slantRangeSpacing'][0]
    orbit_direction = str.split(os.path.basename(aria_prod.files[0]), '-')[2]

    stack_dir = os.path.join(workdir, 'stack')
    with open(os.path.join(stack_dir, output_file_name+'.vrt'), 'w') as fid:
        fid.write('''<VRTDataset rasterXSize="{xsize}" rasterYSize="{ysize}">
        <SRS>{proj}</SRS>
        <GeoTransform>{GT0},{GT1},{GT2},{GT3},{GT4},{GT5}</GeoTransform>\n
        '''.format(xsize=xsize, ysize=ysize, proj=projection, GT0=geo_trans[0],
                   GT1=geo_trans[1], GT2=geo_trans[2], GT3=geo_trans[3],
                   GT4=geo_trans[4], GT5=geo_trans[5]))

        for data in enumerate(dlist):
            metadata = {}
            dates = data[1].split('/')[-1][:-4]
            width = None
            height = None
            path = None
            # Update progress bar
            prog_bar.update(data[0]+1, suffix=dates)

            data_set = gdal.Open(data[1], gdal.GA_ReadOnly)
            width = data_set.RasterXSize
            height = data_set.RasterYSize
            data_set = None

            metadata['wavelength'] = wavelength
            metadata['utcTime'] = utc_time[dates]
            metadata['bPerp'] = b_perp[dates]
            metadata['incAng'] = inc_angle[dates]
            metadata['lookAng'] = look_ang[dates]
            metadata['azimuthAng'] = azimuth_ang[dates]
            if orbit_direction == 'D':
                metadata['orbit_direction'] = 'DESCENDING'
            elif orbit_direction == 'A':
                metadata['orbit_direction'] = 'ASCENDING'
            else:
                print('Orbit direction not recognized')
                metadata['orbit_direction'] = 'UNKNOWN'

            path = os.path.abspath(data[1])
            outstr = '''  <VRTRasterBand dataType="{data_type}" band="{index}">
        <SimpleSource>
            <SourceFilename relativeToVRT="1">{path}</SourceFilename>
            <SourceBand>1</SourceBand>
            <SourceProperties RasterXSize="{width}" RasterYSize="{height}"
                DataType="{data_type}"/>
            <SrcRect xOff="{xmin}" yOff="{ymin}" xSize="{xsize}"
                ySize="{ysize}"/>
            <DstRect xOff="0" yOff="0" xSize="{xsize}" ySize="{ysize}"/>
        </SimpleSource>
        <Metadata domain='{domain_name}'>
            <MDI key="Dates">{dates}</MDI>
            <MDI key="Wavelength (m)">{wvl}</MDI>
            <MDI key="UTCTime (HH:MM:SS.ss)">{acq}</MDI>
            <MDI key="perpendicularBaseline">{b_perp}</MDI>
            <MDI key="incidenceAngle">{inc_angle}</MDI>
            <MDI key="lookAngle">{look_ang}</MDI>
            <MDI key="azimuthAngle">{azimuth_ang}</MDI>
            <MDI key="startRange">{start_range}</MDI>
            <MDI key="endRange">{end_range}</MDI>
            <MDI key="slantRangeSpacing">{range_spacing}</MDI>
            <MDI key="orbitDirection">{orbDir}</MDI>
        </Metadata>
    </VRTRasterBand>\n'''.format(domain_name=domain_name, width=width,
                                 height=height, xmin=xmin, ymin=ymin,
                                 xsize=xsize, ysize=ysize, dates=dates,
                                 acq=metadata['utcTime'],
                                 wvl=metadata['wavelength'], index=data[0]+1,
                                 path=path, data_type=data_type,
                                 b_perp=metadata['bPerp'],
                                 inc_angle=metadata['incAng'],
                                 look_ang=metadata['lookAng'],
                                 azimuth_ang=metadata['azimuthAng'],
                                 start_range=start_range, end_range=end_range,
                                 range_spacing=range_spacing,
                                 orbDir=metadata['orbit_direction'])
            fid.write(outstr)
        fid.write('</VRTDataset>')
        prog_bar.close()
        print(output_file_name, ': stack generated')

    return new_dlist


def main(inps=None):
    """Run time series prepation."""
    inps = cmd_line_parse()

    print("***Time-series Preparation Function:***")
    # if user bbox was specified, file(s) not meeting imposed spatial
    # criteria are rejected.
    # Outputs = arrays ['standardproduct_info.products'] containing grouped
    # “radarmetadata info” and “data layer keys+paths” dictionaries for each
    # standard product
    # In addition, path to bbox file ['standardproduct_info.bbox_file']
    # (if bbox specified)
    standardproduct_info = ARIA_standardproduct(
        inps.imgfile, bbox=inps.bbox,
        workdir=inps.workdir, verbose=inps.verbose)

    # pass number of threads for gdal multiprocessing computation
    if inps.num_threads.lower() == 'all':
        print('User specified use of all %s threads for '
              'gdal multiprocessing' % (str(multiprocessing.cpu_count())))
        inps.num_threads = 'ALL_CPUS'
    print('Thread count specified for '
          'gdal multiprocessing = %s' % (inps.num_threads))

    # extract/merge productBoundingBox layers for each pair and update dict,
    # report common track bbox (default is to take common intersection,
    # but user may specify union), and expected shape for DEM.
    (standardproduct_info.products[0], standardproduct_info.products[1],
     standardproduct_info.bbox_file, prods_tot_bbox,
     prods_tot_bbox_metadatalyr, arrshape,
     proj) = merged_productbbox(standardproduct_info.products[0],
                                standardproduct_info.products[1],
                                os.path.join(inps.workdir,
                                'productBoundingBox'),
                                standardproduct_info.bbox_file,
                                inps.croptounion,
                                num_threads=inps.num_threads,
                                minimumOverlap=inps.minimumOverlap,
                                verbose=inps.verbose)

    # Download/Load DEM & Lat/Lon arrays, providing bbox,
    # expected DEM shape, and output dir as input.
    if inps.demfile is not None:
        print('Download/cropping DEM')
        # Pass DEM-filename, loaded DEM array, and lat/lon arrays
        inps.demfile, demfile, Latitude, Longitude = prep_dem(
            inps.demfile, standardproduct_info.bbox_file,
            prods_tot_bbox, prods_tot_bbox_metadatalyr, proj,
            arrshape=arrshape, workdir=inps.workdir,
            outputFormat=inps.outputFormat, num_threads=inps.num_threads)

    # Load or download mask (if specified).
    if inps.mask is not None:
        inps.mask = prep_mask([[item for sublist in [list(set(d['amplitude']))
                              for d in standardproduct_info.products[1]
                              if 'amplitude' in d]
                              for item in sublist], [item for sublist
                              in [list(set(d['pair_name'])) for d
                                  in standardproduct_info.products[1]
                                  if 'pair_name' in d]
                              for item in sublist]], inps.mask,
                              standardproduct_info.bbox_file,
                              prods_tot_bbox, proj, amp_thresh=inps.amp_thresh,
                              arrshape=arrshape,
                              workdir=inps.workdir,
                              outputFormat=inps.outputFormat,
                              num_threads=inps.num_threads)

    # Extract
    layers = ['unwrappedPhase', 'coherence']
    print('\nExtracting unwrapped phase, coherence, '
          'and connected components for each interferogram pair')
    export_products(standardproduct_info.products[1],
                    standardproduct_info.bbox_file, prods_tot_bbox, layers,
                    dem=demfile, lat=Latitude, lon=Longitude, mask=inps.mask,
                    outDir=inps.workdir, outputFormat=inps.outputFormat,
                    stitchMethodType='overlap', verbose=inps.verbose,
                    num_threads=inps.num_threads,
                    multilooking=inps.multilooking)

    layers = ['incidenceAngle', 'lookAngle', 'azimuthAngle']
    print('\nExtracting single incidence angle, look angle and azimuth angle '
          'files valid over common interferometric grid')
    export_products([dict(zip([k for k in set(k for d in
                    standardproduct_info.products[1] for k in d)],
                    [[item for sublist in [list(set(d[k]))
                      for d in standardproduct_info.products[1]
                      if k in d] for item in sublist]
                        for k in set(k for d in
                                     standardproduct_info.products[1]
                                     for k in d)]))],
                    standardproduct_info.bbox_file, prods_tot_bbox, layers,
                    dem=demfile, lat=Latitude, lon=Longitude, mask=inps.mask,
                    outDir=inps.workdir, outputFormat=inps.outputFormat,
                    stitchMethodType='overlap', verbose=inps.verbose,
                    num_threads=inps.num_threads,
                    multilooking=inps.multilooking)
    if inps.bperp:
        layers = ['bPerpendicular']
        print('\nExtracting perpendicular baseline grids for each '
              'interferogram pair')
        export_products(standardproduct_info.products[1],
                        standardproduct_info.bbox_file, prods_tot_bbox, layers,
                        dem=demfile, lat=Latitude, lon=Longitude,
                        mask=inps.mask, outDir=inps.workdir,
                        outputFormat=inps.outputFormat,
                        stitchMethodType='overlap', verbose=inps.verbose,
                        num_threads=inps.num_threads,
                        multilooking=inps.multilooking)

    # Extracting other layers, if specified
    if inps.layers:
        if inps.layers.lower() == 'all':
            inps.layers = list(standardproduct_info.products[1][0].keys())
            # Must also remove productBoundingBoxes &
            # pair-names because they are not raster layers
            layers_list = ['unwrappedPhase', 'coherence', 'incidenceAngle',
                           'lookAngle', 'azimuthAngle', 'bPerpendicular',
                           'productBoundingBox', 'productBoundingBoxFrames',
                           'pair_name']
            layers = [i for i in inps.layers if i not in layers_list]
        else:
            inps.layers = list(inps.layers.split(','))
            layers_list = ['unwrappedPhase', 'coherence', 'incidenceAngle',
                           'lookAngle', 'azimuthAngle', 'bPerpendicular']
            layers = [i for i in inps.layers if i not in layers_list]
            layers = [i.replace(' ', '') for i in layers]

        if layers != []:
            print('\nExtracting optional, user-specified layers %s for each '
                  'interferogram pair' % (layers))
            export_products(standardproduct_info.products[1],
                            standardproduct_info.bbox_file, prods_tot_bbox,
                            layers, dem=demfile, lat=Latitude, lon=Longitude,
                            mask=inps.mask, outDir=inps.workdir,
                            outputFormat=inps.outputFormat,
                            stitchMethodType='overlap', verbose=inps.verbose,
                            num_threads=inps.num_threads,
                            multilooking=inps.multilooking)
    else:
        inps.layers = []

    # If necessary, resample DEM/mask AFTER they have been used to extract
    # metadata layers and mask output layers, respectively
    if inps.multilooking is not None:
        # Import functions
        bounds = open_shapefile(standardproduct_info.bbox_file, 0, 0).bounds
        # Resample mask
        if inps.mask is not None:
            resampleRaster(inps.mask.GetDescription(), inps.multilooking,
                           bounds, prods_tot_bbox, inps.rankedResampling,
                           outputFormat=inps.outputFormat,
                           num_threads=inps.num_threads)
        # Resample DEM
        if demfile is not None:
            resampleRaster(demfile.GetDescription(), inps.multilooking,
                           bounds, prods_tot_bbox, inps.rankedResampling,
                           outputFormat=inps.outputFormat,
                           num_threads=inps.num_threads)

    # Perform GACOS-based tropospheric corrections (if specified).
    if inps.tropo_products:
        tropo_correction(standardproduct_info.products, inps.tropo_products,
                         standardproduct_info.bbox_file, prods_tot_bbox,
                         outDir=inps.workdir, outputFormat=inps.outputFormat,
                         verbose=inps.verbose, num_threads=inps.num_threads)

    # Generate Stack
    if inps.tropo_products:
        ref_dlist = generate_stack(standardproduct_info,
                                   'tropocorrected_products', 'unwrapStack',
                                   workdir=inps.workdir)
    else:
        ref_dlist = generate_stack(standardproduct_info, 'unwrappedPhase',
                                   'unwrapStack', workdir=inps.workdir)
    ref_dlist = generate_stack(standardproduct_info, 'coherence', 'cohStack',
                               workdir=inps.workdir, ref_dlist=ref_dlist)
    ref_dlist = generate_stack(standardproduct_info, 'connectedComponents',
                               'connCompStack', workdir=inps.workdir,
                               ref_dlist=ref_dlist)
    # If amplitude files extracted
    if 'amplitude' in inps.layers:
        ref_dlist = generate_stack(standardproduct_info, 'amplitude',
                                   'ampStack', workdir=inps.workdir,
                                   ref_dlist=ref_dlist)<|MERGE_RESOLUTION|>--- conflicted
+++ resolved
@@ -21,37 +21,6 @@
 from ARIAtools import progBar
 from ARIAtools.ARIAProduct import ARIA_standardproduct
 from ARIAtools.mask_util import prep_mask
-<<<<<<< HEAD
-from ARIAtools.extractProduct import merged_productbbox, prep_dem, export_products, tropo_correction
-
-
-
-def createParser():
-    '''
-        Extract unwrapped interferogram, coherence, ⊥ baseline, and LOS file(s) for TS analysis.
-    '''
-
-    import argparse
-    parser = argparse.ArgumentParser(description='Prepare ARIA products for time series analysis')
-    parser.add_argument('-f', '--file', dest='imgfile', type=str, required=True, help='ARIA file')
-    parser.add_argument('-w', '--workdir', dest='workdir', default='./', help='Specify directory to deposit all outputs. Default is local directory where script is launched.')
-    parser.add_argument('-tp', '--tropo_products', dest='tropo_products', type=str, default=None, help='Path to director(ies) or tar file(s) containing GACOS products.')
-    parser.add_argument('-l', '--layers', dest='layers', default=None, help='Specify layers to extract as a comma deliminated list bounded by single quotes. Allowed keys are: "unwrappedPhase", "coherence", "amplitude", "bPerpendicular", "bParallel", "incidenceAngle", "lookAngle", "azimuthAngle", "ionosphere". If "all" is specified, then all layers are extracted. If blank, will only extract bounding box.')
-    parser.add_argument('-d', '--demfile', dest='demfile', type=str, default='download', help='DEM file. Default is to download new DEM.')
-    parser.add_argument('-p', '--projection', dest='projection', default='WGS84', type=str, help='projection for DEM. By default WGS84.')
-    parser.add_argument('-b', '--bbox', dest='bbox', type=str, default=None, help="Provide either valid shapefile or Lat/Lon Bounding SNWE. -- Example : '19 20 -99.5 -98.5'")
-    parser.add_argument('-m', '--mask', dest='mask', type=str, default=None, help="Path to mask file or 'Download'. File needs to be GDAL compatabile, contain spatial reference information, and have invalid/valid data represented by 0/1, respectively. If 'Download', will use GSHHS water mask. If 'NLCD', will mask classes 11, 12, 90, 95; see: https://www.mrlc.gov/national-land-cover-database-nlcd-201://www.mrlc.gov/national-land-cover-database-nlcd-2016")
-    parser.add_argument('-at', '--amp_thresh', dest='amp_thresh', default=None, type=str, help='Amplitude threshold below which to mask. Specify "None" to not use amplitude mask. By default "None".')
-    parser.add_argument('-nt', '--num_threads', dest='num_threads', default='2', type=str, help='Specify number of threads for multiprocessing operation in gdal. By default "2". Can also specify "All" to use all available threads.')
-#    parser.add_argument('-sm', '--stitchMethod', dest='stitchMethodType',  type=str, default='overlap', help="Method applied to stitch the unwrapped data. Either 'overlap', where product overlap is minimized, or '2stage', where minimization is done on connected components, are allowed methods. Default is 'overlap'.")
-    parser.add_argument('-of', '--outputFormat', dest='outputFormat', type=str, default='VRT', help='GDAL compatible output format (e.g., "ENVI", "GTiff"). By default files are generated virtually except for "bPerpendicular", "bParallel", "incidenceAngle", "lookAngle", "azimuthAngle", "unwrappedPhase" as these are require either DEM intersection or corrections to be applied')
-    parser.add_argument('-croptounion', '--croptounion', action='store_true', dest='croptounion', help="If turned on, IFGs cropped to bounds based off of union and bbox (if specified). Program defaults to crop all IFGs to bounds based off of common intersection and bbox (if specified).")
-    parser.add_argument('-bp', '--bperp', action='store_true', dest='bperp', help="If turned on, extracts perpendicular baseline grids. Default: A single perpendicular baseline value is calculated and included in the metadata of stack cubes for each pair.")
-    parser.add_argument('-ml', '--multilooking', dest='multilooking', type=int, default=None, help='Multilooking factor is an integer multiple of standard resolution. E.g. 2 = 90m*2 = 180m')
-    parser.add_argument('-rr', '--rankedResampling', action='store_true', dest='rankedResampling', help="If turned on, IFGs resampled based off of the average of pixels in a given resampling window corresponding to the connected component mode (if multilooking specified). Program defaults to lanczos resampling algorithm through gdal (if multilooking specified).")
-    parser.add_argument('-mo', '--minimumOverlap', dest='minimumOverlap', type=float, default=0.0081, help='Minimum km\u00b2 area of overlap of scenes wrt specified bounding box. Default 0.0081 = 0.0081km\u00b2 = area of single pixel at standard 90m resolution"')
-    parser.add_argument('-verbose', '--verbose', action='store_true', dest='verbose', help="Toggle verbose mode on.")
-=======
 from ARIAtools.shapefile_util import open_shapefile
 from ARIAtools.vrtmanager import resampleRaster
 from ARIAtools.extractProduct import (merged_productbbox, prep_dem,
@@ -155,7 +124,6 @@
                         ' pixel at standard 90m resolution')
     parser.add_argument('-verbose', '--verbose', action='store_true',
                         dest='verbose', help="Toggle verbose mode on.")
->>>>>>> 8f2e2f12
 
     return parser
 
