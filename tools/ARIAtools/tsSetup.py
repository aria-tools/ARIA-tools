--- conflicted
+++ resolved
@@ -32,10 +32,7 @@
     parser = argparse.ArgumentParser(description='Get DEM')
     parser.add_argument('-f', '--file', dest='imgfile', type=str, required=True, help='ARIA file')
     parser.add_argument('-w', '--workdir', dest='workdir', default='./', help='Specify directory to deposit all outputs. Default is local directory where script is launched.')
-<<<<<<< HEAD
-=======
     parser.add_argument('-tp', '--tropo_products', dest='tropo_products', type=str, default=None, help='Path to director(ies) or tar file(s) containing GACOS products.')
->>>>>>> bb7faea6
     parser.add_argument('-l', '--layers', dest='layers', default=None, help='Specify layers to extract as a comma deliminated list bounded by single quotes. Allowed keys are: "unwrappedPhase", "coherence", "amplitude", "bPerpendicular", "bParallel", "incidenceAngle", "lookAngle","azimuthAngle". If "all" is specified, then all layers are extracted. If blank, will only extract bounding box.')
     parser.add_argument('-d', '--demfile', dest='demfile', type=str, default='download', help='DEM file. Default is to download new DEM.')
     parser.add_argument('-p', '--projection', dest='projection', default='WGS84', type=str, help='projection for DEM. By default WGS84.')
@@ -261,30 +258,16 @@
 
     # Extracting other layers, if specified
     if inps.layers:
-<<<<<<< HEAD
-        if inps.layers.lower()=='all':
-            inps.layers=list(standardproduct_info.products[1][0].keys())
-            # Must also remove productBoundingBoxes & pair-names because they are not raster layers
-            layers=[i for i in inps.layers if i not in ['unwrappedPhase','coherence','incidenceAngle','lookAngle','azimuthAngle','bPerpendicular','productBoundingBox','productBoundingBoxFrames','pair_name']]
-        else:
-            inps.layers=list(inps.layers.split(','))
-            layers=[i for i in inps.layers if i not in ['unwrappedPhase','coherence','incidenceAngle','lookAngle','azimuthAngle','bPerpendicular']]
-
-=======
         layers=[i for i in inps.layers if i not in ['unwrappedPhase','coherence','incidenceAngle','lookAngle','azimuthAngle','bPerpendicular']]
->>>>>>> bb7faea6
         if layers!=[]:
             print('Extracting optional, user-specified layers %s for each interferogram pair'%(layers))
             export_products(standardproduct_info.products[1], standardproduct_info.bbox_file, prods_TOTbbox, layers, dem=demfile, lat=Latitude, lon=Longitude, mask=inps.mask, outDir=inps.workdir, outputFormat=inps.outputFormat, stitchMethodType='overlap', verbose=inps.verbose)
 
-<<<<<<< HEAD
-=======
     # Perform GACOS-based tropospheric corrections (if specified).
     if inps.tropo_products:
         tropo_correction(standardproduct_info.products, inps.tropo_products, standardproduct_info.bbox_file, prods_TOTbbox, outDir=inps.workdir, outputFormat=inps.outputFormat, verbose=inps.verbose)
 
->>>>>>> bb7faea6
-    # Generate Stack
+    # Gene  rate Stack
     generateStack(standardproduct_info,'unwrappedPhase','unwrapStack',workdir=inps.workdir)
     generateStack(standardproduct_info,'coherence','cohStack',workdir=inps.workdir)
     generateStack(standardproduct_info,'connectedComponents','connCompStack',workdir=inps.workdir)