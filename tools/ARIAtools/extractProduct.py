# ~~~~~~~~~~~~~~~~~~~~~~~~~~~~~~~~~~~~~~~~~~~~~~~~~~~~~~~~~~~~~~~~~~~~~~~~~~~~~
#
# Author: Simran Sangha, David Bekaert, Alex Fore
# Copyright (c) 2023, by the California Institute of Technology. ALL RIGHTS
# RESERVED. United States Government Sponsorship acknowledged.
#
# ~~~~~~~~~~~~~~~~~~~~~~~~~~~~~~~~~~~~~~~~~~~~~~~~~~~~~~~~~~~~~~~~~~~~~~~~~~~~~
"""
Extract and organize specified layer(s).
If no layer is specified, extract product bounding box shapefile(s)
"""
import os
import glob
import time
import copy
import json
import shutil
import logging
import rioxarray
import rasterio
import osgeo
import pyproj
import datetime
import tarfile
import dask
import subprocess
import scipy.interpolate
import numpy as np
import shapely.geometry

import ARIAtools.util.ionosphere
import ARIAtools.unwrapStitching
import ARIAtools.util.vrt
import ARIAtools.util.shp
import ARIAtools.util.misc
import ARIAtools.util.seq_stitch

LOGGER = logging.getLogger(__name__)
# metadata layer quality check, correction applied if necessary
# only apply to geometry layers and prods derived from older ISCE versions
GEOM_LYRS = ['bPerpendicular', 'bParallel', 'incidenceAngle',
             'lookAngle', 'azimuthAngle']


class MetadataQualityCheck:
    """
    Metadata quality control function.
    Artifacts recognized based off of covariance of cross-profiles.
    Bug-fix varies based off of layer of interest.
    Verbose mode generates a series of quality control plots with
    these profiles.
    """

    def __init__(self, data_array, prod_key, outname, verbose=None):
        # Pass inputs
        self.data_array = data_array
        self.prod_key = prod_key
        self.outname = outname
        self.verbose = verbose
        self.data_array_band = data_array.GetRasterBand(1).ReadAsArray()

        # mask by nodata value
        no_data_value = self.data_array.GetRasterBand(1).GetNoDataValue()
        self.data_array_band = np.ma.masked_where(
            self.data_array_band == no_data_value, self.data_array_band)

        # Run class
        self.__run__()

    def __truncateArray__(self, data_array_band, Xmask, Ymask):
        # Mask columns/rows which are entirely made up of 0s
        # first must crop all columns with no valid values
        nancols = np.all(data_array_band.mask == True, axis=0)
        data_array_band = data_array_band[:, ~nancols]
        Xmask = Xmask[:, ~nancols]
        Ymask = Ymask[:, ~nancols]
        # first must crop all rows with no valid values
        nanrows = np.all(data_array_band.mask == True, axis=1)
        data_array_band = data_array_band[~nanrows]
        Xmask = Xmask[~nanrows]
        Ymask = Ymask[~nanrows]

        return data_array_band, Xmask, Ymask

    def __getCovar__(self, prof_direc, profprefix=''):
        from scipy.stats import linregress
        # Mask columns/rows which are entirely made up of 0s
        if (self.data_array_band.mask.size != 1 and
                True in self.data_array_band.mask):
            Xmask, Ymask = np.meshgrid(
                np.arange(0, self.data_array_band.shape[1], 1),
                np.arange(0, self.data_array_band.shape[0], 1))
            self.data_array_band, Xmask, Ymask = self.__truncateArray__(
                self.data_array_band, Xmask, Ymask)

        # append prefix for plot names
        prof_direc = profprefix + prof_direc

        # Cycle between range and azimuth profiles
        rsquaredarr = []
        std_errarr = []

        # iterate through transpose of matrix if looking in azimuth
        data_array_band = (
            self.data_array_band.T if 'azimuth' in prof_direc else
            self.data_array_band)
        for i in enumerate(data_array_band):
            mid_line = i[1]
            xarr = np.array(range(len(mid_line)))
            # remove masked values from slice
            if mid_line.mask.size != 1:
                if True in mid_line.mask:
                    xarr = xarr[~mid_line.mask]
                    mid_line = mid_line[~mid_line.mask]

            # chunk array to better isolate artifacts
            chunk_size = 4

            for j in range(0, len(mid_line.tolist()), chunk_size):
                chunk = mid_line.tolist()[j:j + chunk_size]
                xarr_chunk = xarr[j:j + chunk_size]
                # make sure each iteration contains at least minimum number of
                # elements
                if j == range(0, len(mid_line.tolist()), chunk_size)[-2] and \
                        len(mid_line.tolist()) % chunk_size != 0:
                    chunk = mid_line.tolist()[j:]
                    xarr_chunk = xarr[j:]
                # linear regression and get covariance
                slope, bias, rsquared, p_value, std_err = linregress(
                    xarr_chunk, chunk)
                rsquaredarr.append(abs(rsquared)**2)
                std_errarr.append(std_err)
                # terminate early if last iteration would have small chunk size
                if len(chunk) > chunk_size:
                    break

            # exit loop/make plots in verbose mode if R^2 and standard error
            # anomalous, or if on last iteration
            if (min(rsquaredarr) < 0.9 and max(std_errarr) > 0.01) or \
                    (i[0] == (len(data_array_band) - 1)):
                if self.verbose:
                    # Make quality-control plots
                    import matplotlib.pyplot as plt
                    ax0 = plt.figure().add_subplot(111)
                    ax0.scatter(xarr, mid_line, c='k', s=7)
                    refline = np.linspace(min(xarr), max(xarr), 100)
                    ax0.plot(refline, (refline * slope) + bias,
                             linestyle='solid', color='red')
                    ax0.set_ylabel('%s array' % (self.prod_key))
                    ax0.set_xlabel('distance')
                    ax0.set_title('Profile along %s' % (prof_direc))
                    ax0.annotate(
                        'R\u00b2 = %f\nStd error= %f' % (
                            min(rsquaredarr), max(std_errarr)),
                        (0, 1), xytext=(4, -4), xycoords='axes fraction',
                        textcoords='offset points', fontweight='bold',
                        ha='left', va='top')

                    if min(rsquaredarr) < 0.9 and max(std_errarr) > 0.01:
                        ax0.annotate(
                            'WARNING: R\u00b2 and standard error\nsuggest '
                            'artifact exists', (1, 1), xytext=(4, -4),
                            xycoords='axes fraction',
                            textcoords='offset points', fontweight='bold',
                            ha='right', va='top')

                    plt.margins(0)
                    plt.tight_layout()
                    plt.savefig(os.path.join(
                        os.path.dirname(os.path.dirname(self.outname)),
                        'metadatalyr_plots', self.prod_key,
                        os.path.basename(self.outname) + '_%s.png' % (
                            prof_direc)))
                    plt.close()
                break

        return rsquaredarr, std_errarr

    def __run__(self):
        from scipy.linalg import lstsq

        # Get R^2/standard error across range
        rsquaredarr_rng, std_errarr_rng = self.__getCovar__('range')
        # Get R^2/standard error across azimuth
        rsquaredarr_az, std_errarr_az = self.__getCovar__('azimuth')

        # filter out normal values from arrays
        rsquaredarr = [0.97]
        std_errarr = [0.0015]

        if min(rsquaredarr_rng) < 0.97 and max(std_errarr_rng) > 0.0015:
            rsquaredarr.append(min(rsquaredarr_rng))
            std_errarr.append(max(std_errarr_rng))

        if min(rsquaredarr_az) < 0.97 and max(std_errarr_az) > 0.0015:
            rsquaredarr.append(min(rsquaredarr_az))
            std_errarr.append(max(std_errarr_az))

        # if R^2 and standard error anomalous, fix array
        if min(rsquaredarr) < 0.97 and max(std_errarr) > 0.0015:
            # Cycle through each band
            for i in range(1, 5):

                self.data_array_band = self.data_array.GetRasterBand(
                    i).ReadAsArray()

                # mask by nodata value
                no_data_value = self.data_array.GetRasterBand(
                    i).GetNoDataValue()
                self.data_array_band = np.ma.masked_where(
                    self.data_array_band == no_data_value,
                    self.data_array_band)
                negs_percent = ((self.data_array_band < 0).sum()
                                / self.data_array_band.size) * 100

                # Unique bug-fix for bPerp layers with sign-flips
                if ((self.prod_key == 'bPerpendicular' and
                    min(rsquaredarr) < 0.8 and max(std_errarr) > 0.1) and
                    (negs_percent != 100 or negs_percent != 0)):

                    # Circumvent Bperp sign-flip bug by comparing percentage of
                    # positive and negative values
                    self.data_array_band = abs(self.data_array_band)
                    if negs_percent > 50:
                        self.data_array_band *= -1
                else:

                    # regular grid covering the domain of the data
                    X, Y = np.meshgrid(
                        np.arange(0, self.data_array_band.shape[1], 1),
                        np.arange(0, self.data_array_band.shape[0], 1))

                    Xmask, Ymask = np.meshgrid(
                        np.arange(0, self.data_array_band.shape[1], 1),
                        np.arange(0, self.data_array_band.shape[0], 1))

                    # best-fit linear plane: for very large artifacts, must
                    # mask array for outliers to get best fit
                    if min(rsquaredarr) < 0.85 and max(std_errarr) > 0.0015:
                        maj_percent = ((self.data_array_band <
                                        self.data_array_band.mean()).sum()
                                       / self.data_array_band.size) * 100

                        # mask all values above mean
                        if maj_percent > 50:
                            self.data_array_band = np.ma.masked_where(
                                self.data_array_band > self.data_array_band.mean(),
                                self.data_array_band)

                        # mask all values below mean
                        else:
                            self.data_array_band = np.ma.masked_where(
                                self.data_array_band < self.data_array_band.mean(),
                                self.data_array_band)

                    # Mask columns/rows which are entirely made up of 0s
                    if (self.data_array_band.mask.size != 1 and
                            True in self.data_array_band.mask):
                        self.data_array_band, Xmask, Ymask = \
                            self.__truncateArray__(
                                self.data_array_band, Xmask, Ymask)

                    # truncated grid covering the domain of the data
                    Xmask = Xmask[~self.data_array_band.mask]
                    Ymask = Ymask[~self.data_array_band.mask]

                    self.data_array_band = self.data_array_band[
                        ~self.data_array_band.mask]

                    XX = Xmask.flatten()
                    YY = Ymask.flatten()
                    A = np.c_[XX, YY, np.ones(len(XX))]
                    C, _, _, _ = lstsq(A, self.data_array_band.data.flatten())

                    # evaluate it on grid
                    self.data_array_band = C[0] * X + C[1] * Y + C[2]

                    # mask by nodata value
                    no_data_value = self.data_array.GetRasterBand(
                        i).GetNoDataValue()
                    self.data_array_band = np.ma.masked_where(
                        self.data_array_band == no_data_value,
                        self.data_array_band)
                    np.ma.set_fill_value(self.data_array_band, no_data_value)

                # update band
                self.data_array.GetRasterBand(i).WriteArray(
                    self.data_array_band.filled())

                # Pass warning and get R^2/standard error across range/azimuth
                # (only do for first band)
                if i == 1:
                    # make sure appropriate unit is passed to print statement
                    lyrunit = "\N{DEGREE SIGN}"
                    if (self.prod_key == 'bPerpendicular' or
                            self.prod_key == 'bParallel'):
                        lyrunit = 'm'

                    LOGGER.warning((
                        "%s layer for IFG %s has R\u00b2 of %.4f and standard "
                        "error of %.4f%s, automated correction applied") % (
                        self.prod_key, os.path.basename(self.outname),
                        min(rsquaredarr), max(std_errarr), lyrunit))

                    rsquaredarr_rng, std_errarr_rng = self.__getCovar__(
                        'range', profprefix='corrected')

                    rsquaredarr_az, std_errarr_az = self.__getCovar__(
                        'azimuth', profprefix='corrected')

        self.data_array_band = None
        return self.data_array


def merged_productbbox(
        metadata_dict, product_dict, workdir='./', bbox_file=None,
        croptounion=False, num_threads='2', minimumOverlap=0.0081,
        verbose=None):
    """
    Extract/merge productBoundingBox layers for each pair.
    Also update dict, report common track bbox
    (default is to take common intersection, but user may specify union),
    report common track union to accurately interpolate metadata fields,
    and expected shape for DEM.
    """
    # If specified workdir doesn't exist, create it
    os.makedirs(workdir, exist_ok=True)

    # determine if NISAR GUNW
    is_nisar_file = False
    track_fileext = product_dict[0]['unwrappedPhase'][0]
    if track_fileext.endswith('.h5'):
        is_nisar_file = True

    # If specified, check if user's bounding box meets minimum threshold area
    lyr_proj = int(metadata_dict[0]['projection'][0])
    if bbox_file is not None:
        user_bbox = ARIAtools.util.shp.open_shp(bbox_file)
        overlap_area = ARIAtools.util.shp.shp_area(user_bbox, lyr_proj)
        if overlap_area < minimumOverlap:
            raise Exception(f'User bound box {bbox_file} has an area of only '
                            f'{overlap_area}km\u00b2, below specified '
                            f'minimum threshold area '
                            f'{minimumOverlap}km\u00b2')

    # Extract/merge productBoundingBox layers
    for scene in product_dict:

        # Get pair name, expected in dictionary
        pair_name = scene["pair_name"][0]
        outname = os.path.join(workdir, pair_name + '.json')

        # Create union of productBoundingBox layers
        for prods_bbox in scene["productBoundingBox"]:
            if os.path.exists(outname):
                union_bbox = ARIAtools.util.shp.open_shp(outname)
                prods_bbox = prods_bbox.union(union_bbox)
            ARIAtools.util.shp.save_shp(
                outname, prods_bbox, lyr_proj)
        scene["productBoundingBox"] = [outname]

    prods_TOTbbox = os.path.join(workdir, 'productBoundingBox.json')

    # Need to track bounds of max extent
    # to avoid metadata interpolation issues
    prods_TOTbbox_metadatalyr = os.path.join(
        workdir, 'productBoundingBox_croptounion_formetadatalyr.json')
    sceneareas = [
        ARIAtools.util.shp.open_shp(i['productBoundingBox'][0]).area
        for i in product_dict]
    ind_max_area = sceneareas.index(max(sceneareas))
    product_bbox = product_dict[ind_max_area]['productBoundingBox'][0]
    ARIAtools.util.shp.save_shp(
        prods_TOTbbox_metadatalyr, ARIAtools.util.shp.open_shp(product_bbox),
        lyr_proj)

    # Initiate intersection file with bbox, if bbox specified
    if bbox_file is not None:
        ARIAtools.util.shp.save_shp(
            prods_TOTbbox, ARIAtools.util.shp.open_shp(bbox_file),
            lyr_proj)

    # Initiate intersection with largest scene, if bbox NOT specified
    else:
        ARIAtools.util.shp.save_shp(
            prods_TOTbbox, ARIAtools.util.shp.open_shp(product_bbox),
            lyr_proj)

    rejected_scenes = []
    for scene in product_dict:
        scene_obj = scene['productBoundingBox'][0]
        prods_bbox = ARIAtools.util.shp.open_shp(scene_obj)
        total_bbox = ARIAtools.util.shp.open_shp(prods_TOTbbox)
        total_bbox_metadatalyr = ARIAtools.util.shp.open_shp(
            prods_TOTbbox_metadatalyr)
        # Generate footprint for the union of all products
        if croptounion:
            # Get union
            total_bbox = total_bbox.union(prods_bbox)
            total_bbox_metadatalyr = total_bbox_metadatalyr.union(prods_bbox)

            # Save to file
            ARIAtools.util.shp.save_shp(
                prods_TOTbbox, total_bbox, lyr_proj)
            ARIAtools.util.shp.save_shp(
                prods_TOTbbox_metadatalyr, total_bbox_metadatalyr,
                lyr_proj)

        # Generate footprint for the common intersection of all products
        else:
            # Now pass track intersection for cutline
            prods_bbox = prods_bbox.intersection(total_bbox)

            # Estimate percentage of overlap with bbox
            if prods_bbox.geom_type == 'MultiPolygon':
                LOGGER.debug(
                    f'Rejected scene {scene_obj} is type MultiPolygon')
                rejected_scenes.append(product_dict.index(scene))
                os.remove(scene_obj)
                continue

            if prods_bbox.bounds == () or prods_bbox.is_empty:
                LOGGER.debug(f'Rejected scene {scene_obj} '
                             f'has no common overlap with bbox')
                rejected_scenes.append(product_dict.index(scene))
                os.remove(scene_obj)

            else:
                overlap_area = ARIAtools.util.shp.shp_area(
                    prods_bbox, lyr_proj)

                # Kick out scenes below specified overlap threshold
                if overlap_area < minimumOverlap:
                    LOGGER.debug(f'Rejected scene {scene_obj} has only '
                                 f'{overlap_area}km\u00b2 overlap with bbox')
                    rejected_scenes.append(product_dict.index(scene))
                    os.remove(scene_obj)

                else:
                    ARIAtools.util.shp.save_shp(
                        prods_TOTbbox, prods_bbox, lyr_proj)

                    # Need to track bounds of max extent
                    # to avoid metadata interpolation issues
                    total_bbox_metadatalyr = total_bbox_metadatalyr.union(
                        ARIAtools.util.shp.open_shp(
                            scene['productBoundingBox'][0]))
                    ARIAtools.util.shp.save_shp(
                        prods_TOTbbox_metadatalyr, total_bbox_metadatalyr,
                        lyr_proj)

    # Remove scenes with insufficient overlap w.r.t. bbox
    if rejected_scenes != []:
        LOGGER.info(("%d out of %d interferograms rejected for not meeting "
                     "specified spatial thresholds"),
                    len(rejected_scenes), len(product_dict))
    metadata_dict = [
        i for j, i in enumerate(metadata_dict) if j not in rejected_scenes]
    product_dict = [
        i for j, i in enumerate(product_dict) if j not in rejected_scenes]
    if product_dict == []:
        raise Exception(
            'No common track overlap, footprints cannot be generated.')

    # If bbox specified, intersect with common track intersection/union
    if bbox_file is not None:
        user_bbox = ARIAtools.util.shp.open_shp(bbox_file)
        total_bbox = ARIAtools.util.shp.open_shp(prods_TOTbbox)
        user_bbox = user_bbox.intersection(total_bbox)
        ARIAtools.util.shp.save_shp(
            prods_TOTbbox, user_bbox, lyr_proj)

    else:
        bbox_file = prods_TOTbbox

    # Warp the first scene with the output-bounds defined above
    # ensure output-bounds are an integer multiple of interferometric grid
    # and adjust if necessary
    OG_bounds = list(
        ARIAtools.util.shp.open_shp(bbox_file).bounds)
    gdal_warp_kwargs = {
        'format': 'MEM', 'multithread': True, 'dstSRS': f'EPSG:{lyr_proj}',
        'options': [f'NUM_THREADS={num_threads}']}
    vrt = osgeo.gdal.BuildVRT('', product_dict[0]['unwrappedPhase'][0])
    warp_options = osgeo.gdal.WarpOptions(**gdal_warp_kwargs)
    ds = osgeo.gdal.Warp('', vrt, options=warp_options)
    arrres = [abs(ds.GetGeoTransform()[1]),
              abs(ds.GetGeoTransform()[-1])]
    ds = None
    # warp again with fixed transform and bounds
    gdal_warp_kwargs['outputBounds'] = OG_bounds
    gdal_warp_kwargs['xRes'] = arrres[0]
    gdal_warp_kwargs['yRes'] = arrres[1]
    gdal_warp_kwargs['targetAlignedPixels'] = True
    vrt = osgeo.gdal.BuildVRT('', product_dict[0]['unwrappedPhase'][0])
    warp_options = osgeo.gdal.WarpOptions(**gdal_warp_kwargs)
    ds = osgeo.gdal.Warp('', vrt, options=warp_options)

    # Get shape of full res layers
    arrshape = [ds.RasterYSize, ds.RasterXSize]
    ds_gt = ds.GetGeoTransform()
    new_bounds = [ds_gt[0], ds_gt[3] + (ds_gt[-1] * arrshape[0]),
                  ds_gt[0] + (ds_gt[1] * arrshape[1]), ds_gt[3]]

    if OG_bounds != new_bounds:
        # Use shapely to make list
        user_bbox = shapely.geometry.Polygon(np.column_stack((
            np.array([new_bounds[0], new_bounds[2], new_bounds[2],
                      new_bounds[0], new_bounds[0]]),
            np.array([new_bounds[1], new_bounds[1], new_bounds[3],
                      new_bounds[3], new_bounds[1]]))))

        # Save polygon in shapefile
        bbox_file = os.path.join(os.path.dirname(workdir), 'user_bbox.json')
        ARIAtools.util.shp.save_shp(
            bbox_file, user_bbox, lyr_proj)
        total_bbox = ARIAtools.util.shp.open_shp(prods_TOTbbox)
        user_bbox = user_bbox.intersection(total_bbox)
        ARIAtools.util.shp.save_shp(
            prods_TOTbbox, user_bbox, lyr_proj)

    # Get projection of full res layers
    proj = ds.GetProjection()
    ds = None

    return (metadata_dict, product_dict, bbox_file, prods_TOTbbox,
            prods_TOTbbox_metadatalyr, arrres, proj, is_nisar_file)


def create_raster_from_gunw(fname, data_lis, proj, driver, hgt_field=None):
    """Wrapper to create raster and apply projection"""
    # open original raster
    osgeo.gdal.BuildVRT(fname+'_temp.vrt', data_lis)
    da = rioxarray.open_rasterio(fname+'_temp.vrt', masked=True)

    # Reproject the raster to the desired projection
    reproj_da = da.rio.reproject(f'EPSG:{proj}',
                                 resampling=rasterio.enums.Resampling.nearest,
                                 nodata=0)
    reproj_da.rio.to_raster(fname, driver=driver, crs=f'EPSG:{proj}')
    os.remove(fname+'_temp.vrt')
    da.close()
    reproj_da.close()
    buildvrt_options = osgeo.gdal.BuildVRTOptions(outputSRS=f'EPSG:{proj}')
    osgeo.gdal.BuildVRT(fname+'.vrt', fname, options=buildvrt_options)

    if hgt_field is not None:
        # write height layers
        hgt_meta = osgeo.gdal.Open(data_lis[0]).GetMetadataItem(hgt_field)
        osgeo.gdal.Open(
            fname+'.vrt').SetMetadataItem(hgt_field, hgt_meta)

    return


def prep_metadatalayers(
        outname, metadata_arr, dem, layer, layers, is_nisar_file=False,
<<<<<<< HEAD
        proj='4326', driver='ENVI', model_name=''):
=======
        proj='4326', driver='ENVI', model_name=None):
>>>>>>> b83e79f2
    """Wrapper to prep metadata layer for extraction"""
    if dem is None:
        raise Exception('No DEM input specified. '
                        'Cannot extract 3D imaging geometry '
                        'layers without DEM to intersect with.')

    ifg = os.path.basename(outname)
    out_dir = os.path.dirname(outname)
    ref_outname = copy.deepcopy(outname)

    # ionosphere layer, heights do not exist to exit
    if metadata_arr[0].split('/')[-1] == 'ionosphere':
        osgeo.gdal.BuildVRT(outname + '.vrt', metadata_arr)
        return [0], None, outname

    # capture model if tropo product
    if 'tropo' in layer:
        if not is_nisar_file:
            out_dir = os.path.join(out_dir, model_name)
        outname = os.path.join(out_dir, ifg)
        if not os.path.exists(out_dir):
            os.mkdir(out_dir)

    # Get height values
    zdim = osgeo.gdal.Open(metadata_arr[0]).GetMetadataItem(
        'NETCDF_DIM_EXTRA')[1:-1]
    hgt_field = f'NETCDF_DIM_{zdim}_VALUES'

    # Check if height layers are consistent
    if not os.path.exists(outname + '.vrt') and \
        not len(set([osgeo.gdal.Open(i).GetMetadataItem(hgt_field)
                     for i in metadata_arr])) == 1:
        raise Exception(
            'Inconsistent heights for metadata layer(s) ', metadata_arr,
            ' corresponding heights: ', [osgeo.gdal.Open(i).GetMetadataItem(
                hgt_field) for i in metadata_arr])

    if 'tropo' in layer or layer == 'solidEarthTide':
        # get ref and sec paths
        if not is_nisar_file:
            date_dir = os.path.join(out_dir, 'dates')
            if not os.path.exists(date_dir):
                os.mkdir(date_dir)

            ref_outname = os.path.join(date_dir, ifg.split('_')[0])
            sec_outname = os.path.join(date_dir, ifg.split('_')[1])
            ref_str = 'reference/' + layer
            sec_str = 'secondary/' + layer
            sec_metadata_arr = [
                i[:-len(ref_str)] + sec_str for i in metadata_arr]
            tup_outputs = [
                (ref_outname, metadata_arr), (sec_outname, sec_metadata_arr)]

        else:
            ref_outname = os.path.join(out_dir, ifg)
            sec_outname = ref_outname
            tup_outputs = [(ref_outname, metadata_arr)]

        # write ref and sec files
        for i in tup_outputs:

            # delete temporary files to circumvent potential inconsistent dims
            for j in glob.glob(i[0] + '*'):
                if os.path.isfile(j):
                    os.remove(j)
            create_raster_from_gunw(i[0], i[1], proj, driver, hgt_field)

        if not is_nisar_file:
            # compute differential
            generate_diff(
                ref_outname, sec_outname, outname, layer, layer, False,
                hgt_field, proj, driver)

        # write raster to file if it does not exist
        if layer in layers:
            for i in [ref_outname, sec_outname]:
                if not os.path.exists(i):
                    create_raster_from_gunw(i, [i], proj, driver, hgt_field)

    else:
        if not os.path.exists(outname + '.vrt'):
            osgeo.gdal.BuildVRT(outname + '.vrt', metadata_arr)

            # write height layers
            osgeo.gdal.Open(outname + '.vrt').SetMetadataItem(
                hgt_field, osgeo.gdal.Open(
                    metadata_arr[0]).GetMetadataItem(hgt_field))

    return hgt_field, ref_outname


def generate_diff(ref_outname, sec_outname, outname, key, OG_key, tropo_total,
                  hgt_field, proj, driver):
    """ Compute differential from reference and secondary scenes """

    # if specified workdir doesn't exist, create it
    output_dir = os.path.dirname(outname)
    if not os.path.exists(output_dir):
        os.makedirs(output_dir)

    # open intermediate files
    with rioxarray.open_rasterio(sec_outname + '.vrt', masked=True) as da_sec:
        arr_sec = da_sec.data
    with rioxarray.open_rasterio(ref_outname + '.vrt', masked=True) as da_ref:
        arr_ref = da_ref.data

    # make the total arr
    # if computing total delay, must add dry and wet
    if tropo_total:
        arr_total = arr_sec + arr_ref
    else:
        arr_total = arr_sec - arr_ref
    da_total = da_sec.copy()
    da_total.data = arr_total

    # update attributes
    da_total.name = key
    og_da_attrs = da_total.attrs
    da_attrs = {}
    for key in og_da_attrs:
        new_key = key.replace(OG_key, key)
        new_val = og_da_attrs[key]
        if isinstance(new_val, str):
            new_val = new_val.replace(OG_key, key)
        da_attrs[new_key] = new_val
    da_total = da_total.assign_attrs(da_attrs)

    # write initial array to file
    da_total.rio.to_raster(outname, driver=driver, crs=f'EPSG:{proj}')
    buildvrt_options = osgeo.gdal.BuildVRTOptions(outputSRS=f'EPSG:{proj}')
    ds = osgeo.gdal.BuildVRT(
        f'{outname}.vrt', outname, options=buildvrt_options)
    # fix if numpy array not set properly
    if not isinstance(da_attrs[hgt_field], np.ndarray):
        da_attrs[hgt_field] = np.array(da_attrs[hgt_field])
    da_attrs[hgt_field] = da_attrs[hgt_field].tolist()
    ds.SetMetadata(da_attrs)
    ds = None

    return


def handle_epoch_layers(
        layers, product_dict, proj, lyr_path, user_lyrs, map_lyrs, key,
        sec_key, ref_key, tropo_total, workdir, prog_bar, bounds, arrres,
        dem_bounds, prods_TOTbbox, dem, lat, lon, mask, outputFormat, verbose,
        multilooking, rankedResampling, num_threads, is_nisar_file):
    """
    Manage reference/secondary components for correction layers.
    Specifically record reference/secondary components within a `dates` subdir
    and deposit the differential fields in the level above.
    """
    LOGGER.debug('handle_epoch_layers %s' % key)
    # Depending on type, set sec/ref output dirs
    if key == 'troposphereTotal':
        layers.append(key)
        sec_workdir = os.path.join(os.path.dirname(workdir),
                                   sec_key)
        ref_workdir = os.path.join(os.path.dirname(workdir),
                                   ref_key)

    else:
        sec_workdir = copy.deepcopy(workdir)
        ref_workdir = copy.deepcopy(workdir)

    # If specified workdir doesn't exist, create it
    all_workdirs = [workdir, sec_workdir, ref_workdir]
    all_workdirs = list(set(all_workdirs))
    existing_outputs = []
    for i in all_workdirs:
        if not os.path.exists(i):
            os.mkdir(i)

        # for dedup, record previous outputs to avoid reprocessing
        existing_outputs.extend(
            glob.glob(os.path.join(i, '*/*[0-9].vrt')))
        existing_outputs.extend(
            glob.glob(os.path.join(i, '*/dates/*[0-9].vrt')))
        existing_outputs.extend(
            glob.glob(os.path.join(i, '*[0-9].vrt')))
        existing_outputs.extend(
            glob.glob(os.path.join(i, 'dates/*[0-9].vrt')))
    existing_outputs = list(set(existing_outputs))

    # Iterate through all IFGs
    all_outputs = []
    for i in enumerate(product_dict[0]):
        ifg = product_dict[1][i[0]][0]
        outname = os.path.abspath(os.path.join(workdir, ifg))

        # capture model if tropo product
        model_name = None
        if 'tropo' in key:
            out_dir = os.path.dirname(outname)
            if not is_nisar_file:
                model_name = i[1][0].split('/')[-3]
                out_dir = os.path.join(out_dir, model_name)
            if not os.path.exists(out_dir):
                os.mkdir(out_dir)

        # create temp files for ref/sec components
        if ref_key in user_lyrs or tropo_total:
            ref_outname = os.path.abspath(os.path.join(ref_workdir, ifg))
            hgt_field, ref_outname = prep_metadatalayers(
                ref_outname, i[1], dem, ref_key, layers, is_nisar_file, proj,
                outputFormat, model_name)

        # Update progress bar
        prog_bar.update(i[0] + 1, suffix=ifg)

        # record output directories
        if model_name is not None:
            all_outputs.append(os.path.join(workdir, model_name))
            all_outputs.append(os.path.join(ref_workdir, model_name))
            all_outputs.append(os.path.join(sec_workdir, model_name))
        else:
            all_outputs.append(workdir)
            all_outputs.append(ref_workdir)
            all_outputs.append(sec_workdir)

        # capture if tropo and separate distinct wet and hydro layers
        if 'tropo' in key:
            sec_outname = os.path.abspath(os.path.join(sec_workdir, ifg))

            if not is_nisar_file:
                wet_path = os.path.join(
                    lyr_path, model_name, 'reference', ref_key)
                dry_path = os.path.join(
                    lyr_path, model_name, 'reference', sec_key)
            else:
                wet_path = os.path.join(lyr_path, map_lyrs[0])
                dry_path = os.path.join(lyr_path, map_lyrs[1])

            sec_comp = [
                j.replace(wet_path, dry_path) for j in i[1]]

            if sec_key in user_lyrs or tropo_total:
                hgt_field, sec_outname = prep_metadatalayers(
                    sec_outname, sec_comp, dem, sec_key, layers, is_nisar_file,
                    proj, outputFormat, model_name)

            # if specified, compute total delay
            if tropo_total:
                model_dir = os.path.abspath(workdir)

                if not is_nisar_file:
<<<<<<< HEAD
=======
                    model_dir = os.path.join(model_dir, model_name)
>>>>>>> b83e79f2
                    # compute reference diff
                    ref_diff = ref_outname
                    sec_diff = sec_outname
                    outname_diff = os.path.join(model_dir, 'dates',
                                                os.path.basename(ref_diff))
                    if not os.path.exists(outname_diff):
                        generate_diff(
                            ref_diff, sec_diff, outname_diff, key, sec_key,
                            tropo_total, hgt_field, proj, outputFormat)
                    # compute secondary diff
                    ref_diff = os.path.join(os.path.dirname(ref_outname),
                                            ifg.split('_')[1])
                    sec_diff = os.path.join(os.path.dirname(sec_outname),
                                            ifg.split('_')[1])
                    outname_diff = os.path.join(model_dir, 'dates',
                                                os.path.basename(ref_diff))
                    if not os.path.exists(outname_diff):
                        generate_diff(
                            ref_diff, sec_diff, outname_diff, key, sec_key,
                            tropo_total, hgt_field, proj, outputFormat)

                    # compute total diff
                    ref_diff = os.path.join(ref_workdir, model_name, ifg)
                    sec_diff = os.path.join(sec_workdir, model_name, ifg)

                else:
                    # compute total diff
                    ref_diff = os.path.join(ref_workdir, ifg)
                    sec_diff = os.path.join(sec_workdir, ifg)

                outname = os.path.join(model_dir, ifg)
                generate_diff(
                    ref_diff, sec_diff, outname, key, sec_key, tropo_total,
                    hgt_field, proj, outputFormat)

        else:
            sec_outname = os.path.dirname(ref_outname)
            sec_outname = os.path.abspath(
                os.path.join(sec_outname, ifg.split('_')[0]))

    # delete temporary files if layers not requested
    prod_ver_list = i[1]
    for i in all_workdirs:
        key_name = os.path.basename(i)
        if os.path.exists(i):
            if key_name not in layers or len(os.listdir(i)) == 0:
                shutil.rmtree(i)

    # interpolate and intersect epochs for user requested layers
    all_outputs = list(set(all_outputs))
    for i in enumerate(all_outputs):
        if os.path.exists(i[1]):
            # Update progress bar
            prog_bar.update(i[0] + 1, suffix=ifg)

            record_epochs = []
            record_epochs.extend(
                glob.glob(os.path.join(i[1], '*[0-9].vrt')))
            record_epochs.extend(
                glob.glob(os.path.join(i[1], 'dates/*[0-9].vrt')))

            # dedup check for interpolating only new files
            record_epochs = [
                j for j in record_epochs if j not in existing_outputs]

            for j in enumerate(record_epochs):
                # Interpolate/intersect with DEM before cropping
                finalize_metadata(
                    j[1][:-4], bounds, arrres, dem_bounds, prods_TOTbbox,
                    dem, lat, lon, hgt_field, prod_ver_list, is_nisar_file,
                    mask, outputFormat, verbose=verbose)

                # Track consistency of dimensions
                if j[0] == 0:
                    ref_wid, ref_hgt, ref_geotrans, _, _ = \
                        ARIAtools.util.vrt.get_basic_attrs(j[1][:-4])
                    ref_arr = [ref_wid, ref_hgt, ref_geotrans, j[1][:-4]]

                else:
                    prod_wid, prod_hgt, prod_geotrans, _, _ = \
                        ARIAtools.util.vrt.get_basic_attrs(j[1][:-4])
                    prod_arr = [prod_wid, prod_hgt, prod_geotrans, j[1][:-4]]
                    ARIAtools.util.vrt.dim_check(ref_arr, prod_arr)
                prev_outname = j[1][:-4]

    prog_bar.close()
    return


def export_product_worker_helper(args):
    """Calls export_product_worker with * expanded args"""
    return export_product_worker(*args)


def export_product_worker(
        ii, ilayer, product, proj, full_product_dict_file, layers, workdir,
        bounds, prods_TOTbbox, demfile, demfile_expanded, maskfile,
        outputFormat, outputFormatPhys, layer, outDir,
        arrres, epsg_code, num_threads, multilooking, verbose, is_nisar_file,
        range_correction):
    """
    Worker function for export_products for parallel execution with
    multiprocessing package.
    """
    # Initialize warp dict
    gdal_warp_kwargs = {
        'format': outputFormat, 'cutlineDSName': prods_TOTbbox,
        'outputBounds': bounds, 'xRes': arrres[0], 'yRes': arrres[1],
        'targetAlignedPixels': True, 'multithread': True, 'dstSRS': proj,
        'options': [f'NUM_THREADS={num_threads}']}

    mask = None if maskfile is None else osgeo.gdal.Open(maskfile)
    dem = None if demfile is None else osgeo.gdal.Open(demfile)
    dem_expanded = (
        None
        if demfile_expanded is None else osgeo.gdal.Open(demfile_expanded))

    if dem_expanded is not None:
        gt = dem_expanded.GetGeoTransform()
        xs, ys = dem_expanded.RasterXSize, dem_expanded.RasterYSize

        lat = np.linspace(gt[3], gt[3] + (gt[5] * (ys - 1)), ys)
        lat = np.repeat(lat[:, np.newaxis], xs, axis=1)
        lon = np.linspace(gt[0], gt[0] + (gt[1] * (xs - 1)), xs)
        lon = np.repeat(lon[:, np.newaxis], ys, axis=1).T

        dem_bounds = [
            gt[0], gt[3] + (gt[-1] * dem_expanded.RasterYSize),
            gt[0] + (gt[1] * dem_expanded.RasterXSize), gt[3]]

    # Load product dict file
    with open(full_product_dict_file, 'r') as ifp:
        full_product_dict = json.load(ifp)

    product_dict = [[j[layers[ilayer]] for j in full_product_dict],
                    [j["pair_name"] for j in full_product_dict]]

    ifg_tag = product_dict[1][ii][0]
    outname = os.path.abspath(os.path.join(workdir, ifg_tag))

    # Extract/crop metadata layers
    if (any(':/science/grids/imagingGeometry' in s for s in product) or
        any(':/science/LSAR/GUNW/metadata/radarGrid/' in s for s in product)):
        # make VRT pointing to metadata layers in standard product
        hgt_field, model_name, outname = prep_metadatalayers(
            outname, product, dem_expanded, layer, layers,
            is_nisar_file, proj)

        # Interpolate/intersect with DEM before cropping
        finalize_metadata(
            outname, bounds, arrres, dem_bounds, prods_TOTbbox, dem_expanded,
            lat, lon, hgt_field, product, is_nisar_file, mask,
            outputFormatPhys, verbose=verbose)

    # Extract/crop full res layers, except for "unw" and "conn_comp"
    # which requires advanced stitching
    elif layer != 'unwrappedPhase' and layer != 'connectedComponents':
        warp_options = osgeo.gdal.WarpOptions(**gdal_warp_kwargs)
        if outputFormat == 'VRT':
            # building the virtual vrt
            osgeo.gdal.BuildVRT(outname + "_uncropped" + '.vrt', product)

            # building the cropped vrt
            osgeo.gdal.Warp(
                outname + '.vrt', outname + '_uncropped.vrt',
                options=warp_options)
        else:
            # building the VRT
            osgeo.gdal.BuildVRT(outname + '.vrt', product)
            osgeo.gdal.Warp(
                outname, outname + '.vrt', options=warp_options)

            # Update VRT
            osgeo.gdal.Translate(
                outname + '.vrt', outname,
                options=osgeo.gdal.TranslateOptions(format="VRT"))

    # Extract/crop phs and conn_comp layers
    else:
        # get connected component input files
        conn_files = full_product_dict[ii]['connectedComponents']
        prod_bbox_files = full_product_dict[ii][
            'productBoundingBoxFrames']
        outFileConnComp = os.path.join(
            outDir, 'connectedComponents', ifg_tag)

        # Check if phs phase and conn_comp files are already generated
        outFilePhs = os.path.join(outDir, 'unwrappedPhase', ifg_tag)
        if (not os.path.exists(outFilePhs) or
                not os.path.exists(outFileConnComp)):

            phs_files = full_product_dict[ii]['unwrappedPhase']

            # stitching
            ARIAtools.util.seq_stitch.product_stitch_sequential(
                phs_files, conn_files, arrres=arrres, epsg=epsg_code,
                bounds=bounds, clip_json=prods_TOTbbox, output_unw=outFilePhs,
                output_conn=outFileConnComp,
                output_format=outputFormatPhys,
                range_correction=range_correction, save_fig=False,
                overwrite=True)

            # If necessary, resample phs/conn_comp file
            if multilooking is not None:
                ARIAtools.util.vrt.resampleRaster(
                    outFilePhs, multilooking, bounds, prods_TOTbbox,
                    rankedResampling, outputFormat=outputFormatPhys,
                    num_threads=num_threads)

            # Apply mask (if specified)
            if mask is not None:
                for j in [outFileConnComp, outFilePhs]:
                    update_file = osgeo.gdal.Open(
                        j, osgeo.gdal.GA_Update)
                    mask_arr = mask.ReadAsArray() * \
                        osgeo.gdal.Open(j + '.vrt').ReadAsArray()
                    update_file.GetRasterBand(1).WriteArray(mask_arr)

    if layer != 'unwrappedPhase' and layer != 'connectedComponents' and \
            not any(":/science/grids/imagingGeometry"
                    in s for s in product) and \
            not any(":/science/grids/corrections"
                    in s for s in product):

        # If necessary, resample raster
        if multilooking is not None:
            ARIAtools.util.vrt.resampleRaster(
                outname, multilooking, bounds, prods_TOTbbox,
                rankedResampling, outputFormat=outputFormatPhys,
                num_threads=num_threads)

        # Apply mask (if specified)
        if mask is not None:
            update_file = osgeo.gdal.Open(
                outname, osgeo.gdal.GA_Update)
            mask_arr = mask.ReadAsArray() * \
                osgeo.gdal.Open(outname + '.vrt').ReadAsArray()
            update_file.GetRasterBand(1).WriteArray(mask_arr)
            update_file = None
            mask_arr = None

    prod_wid, prod_hgt, prod_geotrans, _, _ = \
        ARIAtools.util.vrt.get_basic_attrs(outname + '.vrt')
    prev_outname = os.path.abspath(os.path.join(workdir, ifg_tag))
    prod_arr = [
        prod_wid, prod_hgt, prod_geotrans, os.path.join(workdir, ifg_tag)]

    return ii, ilayer, prev_outname, prod_arr


def export_products(
        full_product_dict, proj, bbox_file, prods_TOTbbox, layers, arrres,
        is_nisar_file, rankedResampling=False, demfile=None,
        demfile_expanded=None, lat=None, lon=None, maskfile=None, outDir='./',
        outputFormat='VRT', verbose=None, num_threads='2', multilooking=None,
        tropo_total=False, model_names=[], multiproc_method='single'):
    """
    Export layer and 2D meta-data layers (at the product resolution).
    The function finalize_metadata is called to derive the 2D metadata layer.
    Dem/lat/lon arrays must be passed for this process.
    The keys specify which layer to extract from the dictionary.
    All products are cropped by the bounds from the input bbox_file,
    and clipped to the track extent denoted by the input prods_TOTbbox.
    Optionally, a user may pass a mask-file.
    """
    LOGGER.debug('export_products, layers: {}'.format(layers))
    # Remove these directories to avoid state dependent VRT parsing bug
    # with pre-existing files (TODO to fix this)
    for layer in layers:
        if layer in GEOM_LYRS:
            target = os.path.join(outDir, layer)
            if os.path.isdir(target):
                LOGGER.warning('Deleting %s to avoid VRT header bug!' % target)
                shutil.rmtree(target)

    if not layers and not tropo_total:
        return  # only bbox

    # initiate tracker of output dimensions
    ref_wid = None
    ref_hgt = None
    ref_geotrans = None

    mask = None if maskfile is None else osgeo.gdal.Open(maskfile)
    dem = None if demfile is None else osgeo.gdal.Open(demfile)
    dem_expanded = (
        None if demfile_expanded is None
        else osgeo.gdal.Open(demfile_expanded))

    # create dictionary of all inputs needed for correction lyr extraction
    # Get the authority code (EPSG code)
    srs = osgeo.osr.SpatialReference()
    srs.ImportFromWkt(proj)
    srs.AutoIdentifyEPSG()
    epsg_code = srs.GetAuthorityCode(None)
    srs = None
    lyr_input_dict = {
        'layers': layers, 'prods_TOTbbox': prods_TOTbbox,
        'proj': int(epsg_code), 'dem': dem_expanded, 'lat': lat, 'lon': lon,
        'mask': mask, 'verbose': verbose, 'multilooking': multilooking,
        'rankedResampling': rankedResampling, 'num_threads': num_threads,
        'is_nisar_file': is_nisar_file}

    # track if product stack is NISAR GUNW or not
<<<<<<< HEAD
    range_correction = True
    track_fileext = full_product_dict[0]['unwrappedPhase'][0]
    if is_nisar_file:
=======
    is_nisar_file = False
    range_correction = True
    track_fileext = full_product_dict[0]['unwrappedPhase'][0]
    if len(track_fileext.split('.h5')) > 1:
        is_nisar_file = True
>>>>>>> b83e79f2
        range_correction = False
        model_names = ['']
    else:
        model_names = [f'_{i}' for i in model_names]
<<<<<<< HEAD
=======
    lyr_input_dict['is_nisar_file'] = is_nisar_file
>>>>>>> b83e79f2

    # get bounds
    bounds = ARIAtools.util.shp.open_shp(bbox_file).bounds
    lyr_input_dict['bounds'] = bounds
    lyr_input_dict['arrres'] = arrres
    if dem_expanded is not None:
        dem_gt = dem_expanded.GetGeoTransform()
        dem_bounds = [
            dem_gt[0], dem_gt[3] + (dem_gt[-1] * dem_expanded.RasterYSize),
            dem_gt[0] + (dem_gt[1] * dem_expanded.RasterXSize), dem_gt[3]]
        lyr_input_dict['dem_bounds'] = dem_bounds

    # Mask specified, so file must be physically extracted,
    # cannot proceed with VRT format. Defaulting to ENVI format.
    if (outputFormat == 'VRT' and mask is not None) or \
            (outputFormat == 'VRT' and multilooking is not None):
        outputFormat = 'ENVI'

    # Set output format layers that must always be physically extracted
    outputFormatPhys = 'ENVI'
    if outputFormat != 'VRT':
        outputFormatPhys = outputFormat
    lyr_input_dict['outputFormat'] = outputFormatPhys

    # If specified, extract tropo layers
    tropo_lyrs = ['troposphereWet', 'troposphereHydrostatic']
    user_lyrs = list(set(layers).intersection(tropo_lyrs))
    if tropo_total or user_lyrs != []:
        # set input keys
        if is_nisar_file:
            lyr_prefix = '/science/LSAR/GUNW/metadata/radarGrid/'
        else:
            lyr_prefix = '/science/grids/corrections/external/troposphere/'
        key = 'troposphereTotal'
        wet_key = 'troposphereWet'
        dry_key = 'troposphereHydrostatic'
        workdir = os.path.join(outDir, key)
        lyr_input_dict['lyr_path'] = lyr_prefix
        lyr_input_dict['user_lyrs'] = user_lyrs
        lyr_input_dict['key'] = key
        lyr_input_dict['sec_key'] = dry_key
        lyr_input_dict['ref_key'] = wet_key
        lyr_input_dict['tropo_total'] = tropo_total
        lyr_input_dict['workdir'] = workdir

        # loop through valid models
        for i in model_names:
            model = wet_key + f'{i}'
            tropo_lyrs.append(model)
            tropo_lyrs.append(dry_key + f'{i}')
            product_dict = [
                [j[model] for j in full_product_dict if model in j.keys()],
                [j["pair_name"]
                    for j in full_product_dict if model in j.keys()]
            ]
            product_dict_dry = [
                j[dry_key + f'{i}'] for j in full_product_dict if
                dry_key + f'{i}' in j.keys()
            ]

            # get unique layer names from path
            map_lyrs = [
                product_dict[0][0][0].split('/')[-1],
                product_dict_dry[0][0].split('/')[-1]
            ]
            lyr_input_dict['map_lyrs'] = map_lyrs

            # set iterative keys
            prev_outname = os.path.abspath(os.path.join(workdir, i))
            prog_bar = ARIAtools.util.misc.ProgressBar(
                maxValue=len(product_dict[0]),
                prefix=f'Generating: {model} {key} - ')
            lyr_input_dict['prog_bar'] = prog_bar
            lyr_input_dict['product_dict'] = product_dict

            # extract layers
            handle_epoch_layers(**lyr_input_dict)

            # track valid files
            prev_outname = os.path.abspath(
                os.path.join(workdir, i, product_dict[1][0][0]))
            if os.path.exists(prev_outname + '.vrt'):
                prev_outname_check = copy.deepcopy(prev_outname)

        # track consistency of dimensions
        if 'prev_outname_check' in locals():
            ref_wid, ref_hgt, ref_geotrans, _, _ = \
                ARIAtools.util.vrt.get_basic_attrs(prev_outname_check + '.vrt')
            ref_arr = [ref_wid, ref_hgt, ref_geotrans, prev_outname]

    # If specified, extract solid earth tides
    tropo_lyrs = list(set(tropo_lyrs))
    ext_corr_lyrs = tropo_lyrs + ['solidEarthTide', 'troposphereTotal']
    if 'solidEarthTide' in layers:
        lyr_prefix = '/science/grids/corrections/external/tides/solidEarth/'
        key = 'solidEarthTide'
        ref_key = key
        sec_key = key
        product_dict = [
            [j[key] for j in full_product_dict if key in j.keys()],
            [j["pair_name"] for j in full_product_dict if key in j.keys()]]

        # get unique layer names from path
        map_lyrs = [product_dict[0][0][0].split('/')[-1]]
        lyr_input_dict['map_lyrs'] = map_lyrs

        workdir = os.path.join(outDir, key)
        prev_outname = copy.deepcopy(workdir)
        prog_bar = ARIAtools.util.misc.ProgressBar(
            maxValue=len(product_dict[0]), prefix='Generating: ' + key + ' - ')

        # set input keys
        lyr_input_dict['prog_bar'] = prog_bar
        lyr_input_dict['product_dict'] = product_dict
        lyr_input_dict['lyr_path'] = lyr_prefix
        lyr_input_dict['user_lyrs'] = ['solidEarthTide']
        lyr_input_dict['key'] = key
        lyr_input_dict['sec_key'] = sec_key
        lyr_input_dict['ref_key'] = ref_key
        lyr_input_dict['tropo_total'] = False
        lyr_input_dict['workdir'] = workdir

        # extract layers
        handle_epoch_layers(**lyr_input_dict)

        # Track consistency of dimensions
        prev_outname = os.path.abspath(os.path.join(workdir,
                                       product_dict[1][0][0]))
        ref_wid, ref_hgt, ref_geotrans, \
            _, _ = ARIAtools.util.vrt.get_basic_attrs(prev_outname + '.vrt')
        ref_arr = [ref_wid, ref_hgt, ref_geotrans,
                   prev_outname]

    # If specified, extract ionosphere long wavelength
    ext_corr_lyrs += ['ionosphere']
    if 'ionosphere' in layers:
        lyr_prefix = '/science/grids/corrections/derived/ionosphere/ionosphere'
        key = 'ionosphere'
        product_dict = \
            [[j[key] for j in full_product_dict if key in j.keys()],
             [j["pair_name"] for j in full_product_dict if key in j.keys()]]

        workdir = os.path.join(outDir, key)
        prev_outname = copy.deepcopy(workdir)
        prog_bar = ARIAtools.util.misc.ProgressBar(
            maxValue=len(product_dict[0]), prefix='Generating: ' + key + ' - ')

        lyr_input_dict = dict(input_iono_files=None,
                              arrres=arrres,
                              epsg=epsg_code,
                              output_iono=None,
                              output_format=outputFormat,
                              bounds=bounds,
                              clip_json=prods_TOTbbox,
                              mask_file=mask,
                              verbose=verbose,
                              overwrite=True)

        for i, layer in enumerate(product_dict[0]):
            outname = os.path.abspath(
                os.path.join(
                    workdir,
                    product_dict[1][i][0]))
            lyr_input_dict['input_iono_files'] = layer
            lyr_input_dict['output_iono'] = outname
            ARIAtools.util.ionosphere.export_ionosphere(**lyr_input_dict)

    # Loop through other user expected layers
    layers = [i for i in layers if i not in ext_corr_lyrs]

    full_product_dict_file = os.path.join(outDir, 'full_product_dict.json')
    with open(full_product_dict_file, 'w') as ofp:
        json.dump(full_product_dict, ofp)

    mp_args = []
    for ilayer, layer in enumerate(layers):

        product_dict = [[j[layer] for j in full_product_dict],
                        [j["pair_name"] for j in full_product_dict]]

        # If specified workdir doesn't exist, create it
        workdir = os.path.join(outDir, layer)
        if not os.path.exists(workdir):
            os.mkdir(workdir)

        # Iterate through all IFGs
        # TODO can we wrap this into funtion and run it
        # with multiprocessing, to gain speed up
        for ii, product in enumerate(product_dict[0]):
            mp_args.append((
                ii, ilayer, product, proj, full_product_dict_file, layers,
                workdir, bounds, prods_TOTbbox, demfile,
                demfile_expanded, maskfile, outputFormat, outputFormatPhys,
                layer, outDir, arrres, epsg_code, num_threads,
                multilooking, verbose, is_nisar_file, range_correction))

    start_time = time.time()
    if int(num_threads) == 1 or multiproc_method in ['single', 'threads']:
        if multiproc_method == 'single':
            outputs = [export_product_worker_helper(arg) for arg in mp_args]

        else:
            LOGGER.debug('Running %d total jobs in with threads' %
                         len(mp_args))
            jobs = []
            for arg in mp_args:
                job = dask.delayed(export_product_worker)(*arg)
                jobs.append(job)
            outputs = dask.compute(
                jobs, num_workers=int(num_threads), scheduler='threads')[0]

        for ii, ilayer, outname, prod_arr in outputs:
            if ii == 0 and ilayer == 0:
                ref_arr = copy.deepcopy(prod_arr)
            else:
                ARIAtools.util.vrt.dim_check(ref_arr, prod_arr)
            prev_outname = outname

    elif multiproc_method == 'gnu_parallel':
        export_workers_temp_dir = os.path.join(outDir, 'export_workers')
        if os.path.isdir(export_workers_temp_dir):
            shutil.rmtree(export_workers_temp_dir)
        os.mkdir(export_workers_temp_dir)

        for ii, args in enumerate(mp_args):
            this_json_file = os.path.join(
                outDir, 'export_workers',
                'export_product_args_%2.2d.json' % ii)
            with open(this_json_file, 'w') as ofp:
                json.dump(args, ofp)

        LOGGER.debug('Running %d total jobs in parallel' % len(mp_args))
        # Run the export worker jobs with GNU parallel
        subprocess.call((
            'find %s/export_workers -name "export_product_args_*.json" | '
            'parallel -j %d export_product.py {}') % (
                outDir, int(num_threads)), shell=True)
        end_time = time.time()

        # load in output files and verify dimensions
        output_files = glob.glob(os.path.join(
            export_workers_temp_dir, 'outputs_*.json'))

        if len(output_files) > 0:
            with open(os.path.join(
                    export_workers_temp_dir, 'outputs_0_0.json')) as ifp:
                output_dict = json.load(ifp)
                ref_arr = copy.deepcopy(output_dict['prod_arr'])

            for output_file in output_files:
                with open(output_file) as ifp:
                    output_dict = json.load(ifp)
                ARIAtools.util.vrt.dim_check(ref_arr, output_dict['prod_arr'])
                prev_outname = output_dict['outname']

    end_time = time.time()
    LOGGER.debug(
        "export_product_worker took %f seconds" % (end_time-start_time))

    # delete directory for quality control plots if empty
    plots_subdir = os.path.abspath(
        os.path.join(outDir, 'metadatalyr_plots'))
    if os.path.exists(plots_subdir) and len(os.listdir(plots_subdir)) == 0:
        shutil.rmtree(plots_subdir)

    try:
        retval = ref_arr
    except UnboundLocalError:
        retval = [None, None, None, None]
    return retval


def finalize_metadata(outname, bbox_bounds, arrres, dem_bounds, prods_TOTbbox,
                      dem, lat, lon, hgt_field, prod_list, is_nisar_file=False,
                      mask=None, outputFormat='ENVI', verbose=None,
                      num_threads='2'):
    """Interpolate and extract 2D metadata layer.
    2D metadata layer is derived by interpolating and then intersecting
    3D layers with a DEM.
    Lat/lon arrays must also be passed for this process.
    """
    #arrshape = [dem.RasterYSize, dem.RasterXSize]
    ref_geotrans = dem.GetGeoTransform()
    dem_arrres = [abs(ref_geotrans[1]), abs(ref_geotrans[-1])]

    # load layered metadata array
    tmp_name = outname + '.vrt'
    warp_options = osgeo.gdal.WarpOptions(
        format="MEM", options=['NUM_THREADS=%s' % (num_threads)])
    data_array = osgeo.gdal.Warp('', tmp_name, options=warp_options)

    # get minimum version
    version_check = []
    for i in prod_list:
        if not is_nisar_file:
            v_num = i.split(':')[-2].split('/')[-1]
            v_num = v_num.split('.nc')[0][-5:]
        else:
            basename = os.path.basename(i.split('"')[1])
            v_num = basename.split('_')[-1][:-3]
            v_num = '.'.join(v_num)
        version_check.append(v_num)
    version_check = min(version_check)

    metadatalyr_name = outname.split('/')[-2]
<<<<<<< HEAD
    if (metadatalyr_name in GEOM_LYRS and version_check < '2_0_4') \
            and not is_nisar_file:
=======
    if ((metadatalyr_name in GEOM_LYRS and version_check < '2_0_4')
        and not is_nisar_file):
>>>>>>> b83e79f2
        # create directory for quality control plots
        plots_subdir = os.path.abspath(os.path.join(outname, '../..',
                                       'metadatalyr_plots', metadatalyr_name))
        if not os.path.exists(plots_subdir):
            os.makedirs(plots_subdir)

        data_array = MetadataQualityCheck(
            data_array,
            os.path.basename(os.path.dirname(outname)),
            outname,
            verbose).data_array

    # only perform DEM intersection for rasters with valid height levels
    NOHGT_LYRS = ['ionosphere']
    if metadatalyr_name not in NOHGT_LYRS:
        tmp_name = outname + '_temp'

        # Define lat/lon/height arrays for metadata layers
        heightsMeta = np.array(
            osgeo.gdal.Open(outname + '.vrt').GetMetadataItem(
                hgt_field)[1:-1].split(','), dtype='float32')

        latitudeMeta = np.linspace(
            data_array.GetGeoTransform()[3],
            data_array.GetGeoTransform()[3] +
            (data_array.GetGeoTransform()[5] * (data_array.RasterYSize - 1)),
            data_array.RasterYSize, dtype='float32')

        longitudeMeta = np.linspace(
            data_array.GetGeoTransform()[0],
            data_array.GetGeoTransform()[0] +
            (data_array.GetGeoTransform()[1] * (data_array.RasterXSize - 1)),
            data_array.RasterXSize, dtype='float32')

        da_dem = rioxarray.open_rasterio(
            dem.GetDescription(), band_as_variable=True,
            masked=True)['band_1']

        # interpolate the DEM to the GUNW lat/lon
        nodata = dem.GetRasterBand(1).GetNoDataValue()
        da_dem1 = da_dem.interp(
            x=lon[0, :], y=lat[:, 0]).fillna(nodata)

        # hack to get an stack of coordinates for the interpolator
        # to interpolate in the right shape
        pnts = transformPoints(
            lat, lon, da_dem1.data, 'EPSG:4326', 'EPSG:4326')

        # set up the interpolator with the GUNW cube
        data_array_inp = data_array.ReadAsArray().astype('float32')
        interper = scipy.interpolate.RegularGridInterpolator(
            (latitudeMeta, longitudeMeta, heightsMeta),
            data_array_inp.transpose(1, 2, 0),
            fill_value=np.nan, bounds_error=False)

        # interpolate cube to DEM points
        out_interpolated = interper(pnts.transpose(2, 1, 0))

        # Save file
        ARIAtools.util.vrt.renderVRT(
            tmp_name, out_interpolated, geotrans=dem.GetGeoTransform(),
            drivername=outputFormat,
            gdal_fmt=data_array.ReadAsArray().dtype.name,
            proj=dem.GetProjection(), nodata=nodata)
        out_interpolated = None

    # Since metadata layer extends at least one grid node
    # outside of the expected track bounds,
    # it must be cut to conform with these bounds.
    # Crop to track extents
    data_array_nodata = data_array.GetRasterBand(1).GetNoDataValue()
    gdal_warp_kwargs = {
        'format': outputFormat, 'cutlineDSName': prods_TOTbbox,
        'outputBounds': dem_bounds, 'dstNodata': data_array_nodata,
        'xRes': dem_arrres[0], 'yRes': dem_arrres[1], 'targetAlignedPixels': True,
        'multithread': True, 'options': [f'NUM_THREADS={num_threads}']}
    warp_options = osgeo.gdal.WarpOptions(**gdal_warp_kwargs)
    osgeo.gdal.Warp(tmp_name + '_temp', tmp_name, options=warp_options)

    # Adjust shape
    gdal_warp_kwargs = {
        'format': outputFormat, 'cutlineDSName': prods_TOTbbox,
        'outputBounds': bbox_bounds, 'dstNodata': data_array_nodata,
        'xRes': arrres[0], 'yRes': arrres[1], 'targetAlignedPixels': True,
        'multithread': True, 'options': [f'NUM_THREADS={num_threads}']}
    warp_options = osgeo.gdal.WarpOptions(**gdal_warp_kwargs)
    osgeo.gdal.Warp(outname, tmp_name + '_temp', options=warp_options)

    # remove temp files
    for i in glob.glob(outname + '*_temp*'):
        os.remove(i)

    # Update VRT
    translate_options = osgeo.gdal.TranslateOptions(format="VRT")
    osgeo.gdal.Translate(
        outname + '.vrt', outname, options=translate_options)

    # Apply mask (if specified)
    if mask is not None:
        out_interpolated = (
            mask.ReadAsArray() * osgeo.gdal.Open(outname).ReadAsArray())

        # Update VRT with new raster
        update_file = osgeo.gdal.Open(outname, osgeo.gdal.GA_Update)
        update_file.GetRasterBand(1).WriteArray(out_interpolated)
        update_file = None
        out_interpolated = None

    data_array = None


def gacos_correction(full_product_dict, gacos_products, bbox_file,
                     prods_TOTbbox, outDir='./', outputFormat='VRT',
                     verbose=None, num_threads='2'):
    """Perform tropospheric corrections.
    Must provide valid path to GACOS products.
    All products are cropped by the bounds from the input bbox_file,
    and clipped to the track extent denoted by the input prods_TOTbbox.
    """
    # File must be physically extracted, cannot proceed with VRT format.
    # Defaulting to ENVI format.
    outputFormat = 'ENVI' if outputFormat == 'VRT' else outputFormat

    user_bbox = ARIAtools.util.shp.open_shp(bbox_file)
    bounds = user_bbox.bounds

    product_dict = [[j['unwrappedPhase'] for j in full_product_dict[1]],
                    [j['lookAngle'] for j in full_product_dict[1]],
                    [j["pair_name"] for j in full_product_dict[1]]]
    metadata_dict = [[j['azimuthZeroDopplerMidTime'] for j in
                      full_product_dict[0]],
                     [j['wavelength'] for j in full_product_dict[0]]]
    workdir = os.path.join(outDir, 'gacos_corrections')

    # If specified workdir doesn't exist, create it
    os.makedirs(workdir, exist_ok=True)

    # Get list of all dates for which standard products exist
    date_list = []
    for i in product_dict[2]:
        date_list.append(i[0][:8])
        date_list.append(i[0][9:])
    date_list = list(set(date_list))  # trim to unique dates only

    # Determine if file input is single file, a list, or wildcard.
    # If list of files
    if len([str(val) for val in gacos_products.split(',')]) > 1:
        gacos_products = [str(i) for i in gacos_products.split(',')]
        # Sort and parse tropo products
        tropo_sublist = []
        for i in gacos_products:
            # If wildcard
            if '*' in i:
                tropo_sublist.append(
                    glob.glob(os.path.expanduser(os.path.expandvars(i))))
            else:
                tropo_sublist.append([i])
        # Finalize list of tropo products
        gacos_products = []
        for sublist in tropo_sublist:
            for item in sublist:
                gacos_products.append(os.path.abspath(item))

    # If single file or wildcard
    else:
        # If single file
        if os.path.isfile(gacos_products):
            gacos_products = [gacos_products]
        # If wildcard
        else:
            gacos_products = glob.glob(os.path.expanduser(
                                       os.path.expandvars(gacos_products)))
        # Convert relative paths to absolute paths
        gacos_products = [os.path.abspath(i) for i in gacos_products]
    if len(gacos_products) == 0:
        raise Exception('No file match found')

    # Extract tarfiles
    # Setup dictionary to track for products that are to be merged
    tropo_date_dict = {}
    for i in date_list:
        tropo_date_dict[i] = []
        tropo_date_dict[i + "_UTC"] = []
    for i in enumerate(gacos_products):
        if not os.path.isdir(i[1]) and not i[1].endswith('.ztd') \
                and not i[1].endswith('.tif'):
            untar_dir = os.path.join(os.path.abspath(os.path.join(
                i[1], os.pardir)),
                os.path.basename(i[1]).split('.')[0] + '_extracted')
            if not tarfile.is_tarfile(i[1]):
                raise Exception('Cannot extract %s because it is not a '
                                'valid tarfile. Resolve this '
                                'and relaunch' % (i[1]))
            LOGGER.info('Extracting GACOS tarfile %s to %s.',
                        os.path.basename(i[1]), untar_dir)
            tarfile.open(i[1]).extractall(path=untar_dir)
            gacos_products[i[0]] = untar_dir
        # Loop through each GACOS product file, differentiating between direct
        # input list of GACOS products vs parent directory
        if i[1].endswith('.ztd') or i[1].endswith('.tif'):
            ztd_list = [i[1]]
        else:
            ztd_list = glob.glob(os.path.join(gacos_products[i[0]], '*.ztd')) \
                + glob.glob(os.path.join(gacos_products[i[0]], '*.tif'))
            # prioritize older .ztd over .tif duplicates if the former exists
            # older .ztd files contain UTC time info
            ztd_list = [i for i in ztd_list if not (
                i.endswith('.tif') and i.split('.tif')[0] in ztd_list)]
        for k in ztd_list:
            # Only check files corresponding to standard product dates
            ztd_basename = os.path.basename(k)
            ztd_basename = ztd_basename.split('.tif')[0].split('.ztd')[0]
            if ztd_basename in date_list:
                tropo_date_dict[ztd_basename].append(k)
                if os.path.exists(k + '.rsc'):
                    tropo_date_dict[ztd_basename + "_UTC"].append(
                        ztd_basename[:4] + '-'
                        + ztd_basename[4:6]
                        + '-' + ztd_basename[6:8] + '-'
                        + open(k + '.rsc', 'r').readlines()[-1].split()[1])
                else:
                    tropo_date_dict[ztd_basename + "_UTC"].append(
                        ztd_basename[:4] + '-'
                        + ztd_basename[4:6]
                        + '-' + ztd_basename[6:8] + '-'
                        + 'NoneUTC')
                # make corresponding VRT file, if it doesn't exist
                if not os.path.exists(k + '.vrt'):
                    # parse metadata from RSC if it exists
                    if os.path.exists(k + '.rsc'):
                        tropo_rsc_dict = {}
                        for line in open(k + '.rsc', 'r').readlines():
                            tropo_rsc_dict[line.split()[0]] = line.split()[1]
                        gacos_prod = np.fromfile(k, dtype='float32').reshape(
                            int(tropo_rsc_dict['FILE_LENGTH']),
                            int(tropo_rsc_dict['WIDTH']))
                    else:
                        tropo_rsc_dict = ARIAtools.util.vrt.tifGacos(k)
                        gacos_prod = osgeo.gdal.Open(k).ReadAsArray()
                    # Save as GDAL file, using proj from first unwrappedPhase
                    # file
                    geotrans = (float(tropo_rsc_dict['X_FIRST']),
                                float(tropo_rsc_dict['X_STEP']),
                                0.0, float(tropo_rsc_dict['Y_FIRST']),
                                0.0, float(tropo_rsc_dict['Y_STEP']))
                    proj = osgeo.gdal.Open(os.path.join(
                        outDir, 'unwrappedPhase',
                        product_dict[2][0][0])).GetProjection()
                    ARIAtools.util.vrt.renderVRT(
                        k, gacos_prod, geotrans=geotrans,
                        drivername=outputFormat, gdal_fmt='float32',
                        proj=proj, nodata=0.)
                    gacos_prod = None
                    LOGGER.debug('GACOS product %s successfully converted to '
                                 'GDAL-readable raster', k)
                # make corresponding RSC file, if it doesn't exist
                if not os.path.exists(k + '.rsc'):
                    ARIAtools.util.vrt.rscGacos(
                        os.path.join(k + '.vrt'), os.path.join(k + '.rsc'),
                        tropo_date_dict)

    # If multiple GACOS directories, merge products.
    gacos_products = list(set([os.path.dirname(i)
                          if (i.endswith('.ztd') or i.endswith('.tif'))
                          else i for i in gacos_products]))
    if len(gacos_products) > 1:
        gacos_products = os.path.join(outDir, 'merged_GACOS')
        LOGGER.info('Stitching/storing GACOS products in %s.', gacos_products)
        # If specified merged directory doesn't exist, create it
        if not os.path.exists(os.path.join(outDir, 'merged_GACOS')):
            os.mkdir(os.path.join(outDir, 'merged_GACOS'))

        for i in tropo_date_dict:
            # only make rsc/vrt files if valid product
            if 'UTC' not in i and tropo_date_dict[i] != []:
                outname = os.path.join(outDir, 'merged_GACOS', i + '.ztd.vrt')
                # building the VRT
                osgeo.gdal.BuildVRT(outname, tropo_date_dict[i])
                geotrans = osgeo.gdal.Open(outname).GetGeoTransform()
                # Create merged rsc file
                ARIAtools.util.vrt.rscGacos(
                    outname, merged_rsc, tropo_date_dict)
    else:
        gacos_products = gacos_products[0]

    # Estimate percentage of overlap with tropospheric product
    for i in glob.glob(os.path.join(gacos_products, '*.vrt')):
        # create shapefile
        geotrans = osgeo.gdal.Open(i).GetGeoTransform()
        bbox = [geotrans[3]
                + (osgeo.gdal.Open(i).ReadAsArray().shape[0] * geotrans[-1]),
                geotrans[3],
                geotrans[0],
                geotrans[0]
                + (osgeo.gdal.Open(i).ReadAsArray().shape[1] * geotrans[1])
                ]
        bbox = shapely.geometry.Polygon(np.column_stack((
            np.array([bbox[2], bbox[3], bbox[3], bbox[2], bbox[2]]),
            np.array([bbox[0], bbox[0], bbox[1], bbox[1], bbox[0]]))))
        ARIAtools.util.shp.save_shp(i + '.json', bbox)
        per_overlap = ((user_bbox.intersection(
            ARIAtools.util.shp.open_shp(i + '.json')).area)
            / (user_bbox.area)) * 100
        if per_overlap != 100. and per_overlap != 0.:
            LOGGER.warning('Common track extent only has %d overlap with'
                           'tropospheric product %s\n', per_overlap, i[0])
        if per_overlap == 0.:
            raise Exception('No spatial overlap between tropospheric '
                            'product %s and defined bounding box. '
                            'Resolve conflict and relaunch', i[1])

    # Iterate through all IFGs and apply corrections
    missing_products = []
    for i in range(len(product_dict[0])):
        ifg = product_dict[2][i][0]
        outname = os.path.join(workdir, ifg)
        gacos_epochs_dir = os.path.join(workdir, 'dates')
        ref_outname = os.path.join(gacos_epochs_dir, f'{ifg[:8]}')
        sec_outname = os.path.join(gacos_epochs_dir, f'{ifg[9:]}')
        outname = os.path.join(workdir, ifg)
        unwname = os.path.join(outDir, 'unwrappedPhase', ifg)
        if i == 0:
            meta = osgeo.gdal.Info(unwname, format='json')
            geoT = meta['geoTransform']
            proj = meta['coordinateSystem']['wkt']
            arrres = [abs(geoT[1]), abs(geoT[-1])]

        tropo_reference = os.path.join(gacos_products, f'{ifg[:8]}.ztd.vrt')
        tropo_secondary = os.path.join(gacos_products, f'{ifg[9:]}.ztd.vrt')

        # if .ztd products don't exist, check if .tif exists
        if not os.path.exists(tropo_reference):
            tropo_reference = os.path.join(
                gacos_products, f'{ifg[:8]}.ztd.tif.vrt')
        if not os.path.exists(tropo_secondary):
            tropo_secondary = os.path.join(
                gacos_products, f'{ifg[9:]}.ztd.tif.vrt')

        # skip if corrected already generated and does not need to be updated
        if os.path.exists(outname):
            # get unwrappedPhase geotrans and productbounding box
            unw_prodcheck = osgeo.gdal.Open(unwname)
            unw_geotrans = unw_prodcheck.GetGeoTransform()
            unw_prodcheck = np.isfinite(unw_prodcheck.ReadAsArray())
            tropo_prodcheck = osgeo.gdal.Open(outname)
            output_geotrans = tropo_prodcheck.GetGeoTransform()
            tropo_prodcheck = np.isfinite(tropo_prodcheck.ReadAsArray())
            if unw_geotrans == output_geotrans and np.array_equal(
                    unw_prodcheck, tropo_prodcheck):
                continue
            unw_prodcheck = None
            tropo_prodcheck = None

        if os.path.exists(tropo_reference) and os.path.exists(tropo_secondary):
            # Check if tropo products are temporally consistent with IFG
            for j in [tropo_reference, tropo_secondary]:
                # Get ARIA product times
                aria_rsc_dict = {}
                aria_rsc_dict['azimuthZeroDopplerMidTime'] = [
                    datetime.datetime.strptime(
                        os.path.basename(j)[: 4] + '-' + os.path.
                        basename(j)[4: 6] + '-' + os.path.basename(j)[6: 8] +
                        '-' + m[11:],
                        "%Y-%m-%d-%H:%M:%S.%f") for m in metadata_dict[0][0]]
                # Get tropo product UTC times
                tropo_rsc_dict = {}
                tropo_rsc_dict['TIME_OF_DAY'] = open(
                    j[:-4] + '.rsc',
                    'r').readlines()[-1].split()[1].split('UTC')[:-1]
                # If new TIF product, UTC times not available
                if 'None' in tropo_rsc_dict['TIME_OF_DAY'][0]:
                    tropo_rsc_dict['TIME_OF_DAY'] = [
                        max(aria_rsc_dict['azimuthZeroDopplerMidTime'])]
                # If stitched tropo product, must account for date change (if
                # applicable)
                elif '-' in tropo_rsc_dict['TIME_OF_DAY'][0]:
                    tropo_rsc_dict['TIME_OF_DAY'] = [
                        datetime.datetime.strptime(
                            m[: 10] + '-' + m[11:].split('.')[0] + '-' +
                            str(
                                round(
                                    float('0.' + m[11:].split('.')[1]) * 60)),
                            "%Y-%m-%d-%H-%M")
                        for m in tropo_rsc_dict['TIME_OF_DAY']]
                else:
                    tropo_rsc_dict['TIME_OF_DAY'] = [
                        datetime.datetime.strptime(
                            os.path.basename(j)[: 4] + '-' + os.path.
                            basename(j)[4: 6] + '-' + os.path.basename(j)
                            [6: 8] + '-' +
                            tropo_rsc_dict['TIME_OF_DAY'][0].split('.')[0] +
                            '-' +
                            str(
                                round(
                                    float(
                                        '0.' +
                                        tropo_rsc_dict['TIME_OF_DAY'][0].
                                        split('.')[-1]) * 60)),
                            "%Y-%m-%d-%H-%M")]

                # Check and report if tropospheric product falls outside of
                # standard product range
                latest_start = max(aria_rsc_dict['azimuthZeroDopplerMidTime']
                                   + [min(tropo_rsc_dict['TIME_OF_DAY'])])
                earliest_end = min(aria_rsc_dict['azimuthZeroDopplerMidTime']
                                   + [max(tropo_rsc_dict['TIME_OF_DAY'])])
                delta = (earliest_end - latest_start).total_seconds() + 1
                if delta < 0:
                    LOGGER.warning('tropospheric product was generated %f '
                                   'secs outside of acquisition interval for '
                                   'scene %s in IFG %s',
                                   abs(delta), os.path.basename(j)[:8],
                                   product_dict[2][i][0])

            # Open corresponding tropo products and pass the difference
            gdal_warp_kwargs = {'format': outputFormat,
                                'cutlineDSName': prods_TOTbbox,
                                'outputBounds': bounds,
                                'xRes': arrres[0],
                                'yRes': arrres[1],
                                'targetAlignedPixels': True,
                                'multithread': True,
                                'options': [f'NUM_THREADS={num_threads}']}
            tropo_reference = osgeo.gdal.Warp(
                '', tropo_reference, options=osgeo.gdal.WarpOptions(
                    **gdal_warp_kwargs)).ReadAsArray()
            tropo_secondary = osgeo.gdal.Warp(
                '', tropo_secondary, options=osgeo.gdal.WarpOptions(
                    **gdal_warp_kwargs)).ReadAsArray()
            tropo_product = np.subtract(tropo_secondary, tropo_reference)

            # Convert troposphere from m to rad
            scale = float(metadata_dict[1][i][0]) / (4 * np.pi)
            tropo_product /= scale

            # Account for incAngle
            # if in TS mode, only 1 incfile would be generated, so check for
            # this
            path_inc = os.path.join(outDir, 'incidenceAngle', ifg)
            if os.path.exists(path_inc):
                da = rasterio.open(path_inc)
            else:
                da = rasterio.open(
                    path_inc.replace(
                        ifg, product_dict[2][0][0]))
            inc_arr = da.read().squeeze()
            inc_arr = np.where(np.isclose(inc_arr, da.nodata), np.nan, inc_arr)
            cos_inc = np.cos(np.deg2rad(inc_arr))

            tropo_product /= cos_inc

            # Save differential field to file
            tropo_product = np.where(
                np.isnan(tropo_product), 0., tropo_product)
            ARIAtools.util.vrt.renderVRT(
                outname, tropo_product, geotrans=geoT, drivername=outputFormat,
                gdal_fmt='float32', proj=proj, nodata=0.)

            # check if reference and secondary scenes are written to file
            if not os.path.exists(ref_outname):
                tropo_reference /= scale
                tropo_reference /= cos_inc
                tropo_reference = np.where(
                    np.isnan(tropo_reference), 0., tropo_reference)
                ARIAtools.util.vrt.renderVRT(
                    ref_outname, tropo_reference, geotrans=geoT,
                    drivername=outputFormat, gdal_fmt='float32', proj=proj,
                    nodata=0.)

            if not os.path.exists(sec_outname):
                tropo_secondary /= scale
                tropo_secondary /= cos_inc
                tropo_secondary = np.where(
                    np.isnan(tropo_secondary), 0., tropo_secondary)
                ARIAtools.util.vrt.renderVRT(
                    sec_outname, tropo_secondary, geotrans=geoT,
                    drivername=outputFormat, gdal_fmt='float32', proj=proj,
                    nodata=0.)

            tropo_product = None
            tropo_reference = None
            tropo_secondary = None
            da = None
            inc_arr = None
            cos_inc = None

            # Track consistency of dimensions
            if i[0] == 0:
                ref_wid, ref_hgt, ref_geotrans, \
                    _, _ = ARIAtools.util.vrt.get_basic_attrs(outname)
                ref_arr = [ref_wid, ref_hgt, ref_geotrans,
                           os.path.join(workdir, ifg)]
            else:
                prod_wid, prod_hgt, prod_geotrans, \
                    _, _ = ARIAtools.util.vrt.get_basic_attrs(outname)
                prod_arr = [prod_wid, prod_hgt, prod_geotrans,
                            os.path.join(workdir, ifg)]
                ARIAtools.util.vrt.dim_check(ref_arr, prod_arr)
            prev_outname = os.path.join(workdir, ifg)

        else:
            LOGGER.warning('Must skip IFG %s, because the tropospheric '
                           'products corresponding to the reference and/or '
                           'secondary products are not found in the '
                           'specified folder %s',
                           ifg, gacos_products)
            for j in [tropo_reference, tropo_secondary]:
                if not os.path.exists(j) and j not in missing_products:
                    missing_products.append(j)
    # Print list of dates missing tropospheric corrections
    if len(missing_products) > 0:
        missing_products = [os.path.basename(i)[:8] for i in missing_products]
        LOGGER.debug(
            "Tropo products for the following dates are missing:",
            missing_products)


def transformPoints(lats: np.ndarray, lons: np.ndarray, hgts: np.ndarray,
                    old_proj: pyproj.CRS, new_proj: pyproj.CRS) -> np.ndarray:
    '''
    Transform lat/lon/hgt data to an array of points in a new
    projection
    Args:
        lats: ndarray - WGS-84 latitude (EPSG: 4326)
        lons: ndarray - ditto for longitude
        hgts: ndarray - Ellipsoidal height in meters
        old_proj: pyproj.CRS - original projection of the points
        new_proj: pyproj.CRS - new projection in which to return the points
    Returns:
        ndarray: array of query points in weather model coordinate system (YX)
    '''
    transformer = pyproj.Transformer.from_crs(old_proj, new_proj)

    # Flags for flipping inputs or outputs
    if not isinstance(new_proj, pyproj.CRS):
        new_proj = pyproj.CRS.from_epsg(new_proj.lstrip('EPSG:'))
    if not isinstance(old_proj, pyproj.CRS):
        old_proj = pyproj.CRS.from_epsg(old_proj.lstrip('EPSG:'))

    in_flip = old_proj.axis_info[0].direction
    out_flip = new_proj.axis_info[0].direction

    if in_flip == 'east':
        res = transformer.transform(lons, lats, hgts)
    else:
        res = transformer.transform(lats, lons, hgts)

    if out_flip == 'east':
        return np.stack((res[1], res[0], res[2]), axis=-1, dtype='float32').T
    else:
        return np.stack(res, axis=-1, dtype='float32').T<|MERGE_RESOLUTION|>--- conflicted
+++ resolved
@@ -555,11 +555,7 @@
 
 def prep_metadatalayers(
         outname, metadata_arr, dem, layer, layers, is_nisar_file=False,
-<<<<<<< HEAD
-        proj='4326', driver='ENVI', model_name=''):
-=======
         proj='4326', driver='ENVI', model_name=None):
->>>>>>> b83e79f2
     """Wrapper to prep metadata layer for extraction"""
     if dem is None:
         raise Exception('No DEM input specified. '
@@ -806,10 +802,7 @@
                 model_dir = os.path.abspath(workdir)
 
                 if not is_nisar_file:
-<<<<<<< HEAD
-=======
                     model_dir = os.path.join(model_dir, model_name)
->>>>>>> b83e79f2
                     # compute reference diff
                     ref_diff = ref_outname
                     sec_diff = sec_outname
@@ -1114,25 +1107,14 @@
         'is_nisar_file': is_nisar_file}
 
     # track if product stack is NISAR GUNW or not
-<<<<<<< HEAD
     range_correction = True
     track_fileext = full_product_dict[0]['unwrappedPhase'][0]
     if is_nisar_file:
-=======
-    is_nisar_file = False
-    range_correction = True
-    track_fileext = full_product_dict[0]['unwrappedPhase'][0]
-    if len(track_fileext.split('.h5')) > 1:
-        is_nisar_file = True
->>>>>>> b83e79f2
         range_correction = False
         model_names = ['']
     else:
         model_names = [f'_{i}' for i in model_names]
-<<<<<<< HEAD
-=======
     lyr_input_dict['is_nisar_file'] = is_nisar_file
->>>>>>> b83e79f2
 
     # get bounds
     bounds = ARIAtools.util.shp.open_shp(bbox_file).bounds
@@ -1438,13 +1420,8 @@
     version_check = min(version_check)
 
     metadatalyr_name = outname.split('/')[-2]
-<<<<<<< HEAD
-    if (metadatalyr_name in GEOM_LYRS and version_check < '2_0_4') \
-            and not is_nisar_file:
-=======
     if ((metadatalyr_name in GEOM_LYRS and version_check < '2_0_4')
         and not is_nisar_file):
->>>>>>> b83e79f2
         # create directory for quality control plots
         plots_subdir = os.path.abspath(os.path.join(outname, '../..',
                                        'metadatalyr_plots', metadatalyr_name))
