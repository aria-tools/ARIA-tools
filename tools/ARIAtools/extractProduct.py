#!/usr/bin/env python3
#~~~~~~~~~~~~~~~~~~~~~~~~~~~~~~~~~~~~~~~~~~~~~~~~~~~~~~~~~~~~~~~~~~~~~~~~~~~~~~
#
# Author: Simran Sangha & David Bekaert
# Copyright 2019, by the California Institute of Technology. ALL RIGHTS
# RESERVED. United States Government Sponsorship acknowledged.
#
#~~~~~~~~~~~~~~~~~~~~~~~~~~~~~~~~~~~~~~~~~~~~~~~~~~~~~~~~~~~~~~~~~~~~~~~~~~~~~
import os
import sys
import numpy as np

from osgeo import gdal
gdal.UseExceptions()
#Suppress warnings
gdal.PushErrorHandler('CPLQuietErrorHandler')

# Import functions
from ARIAtools.shapefile_util import open_shapefile
from ARIAtools.unwrapStitching import product_stitch_overlap, product_stitch_2stage

def createParser():
    '''
        Extract specified product layers. The default is to export all layers.
    '''

    import argparse
    parser = argparse.ArgumentParser(description='Program to extract data and meta-data layers from ARIA standard GUNW products. Program will handle cropping/stitching when needed. By default, the program will crop all IFGs to bounds determined by the common intersection and bbox (if specified)')
    parser.add_argument('-f', '--file', dest='imgfile', type=str,
            required=True, help='ARIA file')
    parser.add_argument('-w', '--workdir', dest='workdir', default='./', help='Specify directory to deposit all outputs. Default is local directory where script is launched.')
    parser.add_argument('-tp', '--tropo_products', dest='tropo_products', type=str, default=None, help='Path to director(ies) or tar file(s) containing GACOS products.')
    parser.add_argument('-l', '--layers', dest='layers', default=None, help='Specify layers to extract as a comma deliminated list bounded by single quotes. Allowed keys are: "unwrappedPhase", "coherence", "amplitude", "bPerpendicular", "bParallel", "incidenceAngle", "lookAngle","azimuthAngle". If "all" is specified, then all layers are extracted. If blank, will only extract bounding box.')
    parser.add_argument('-d', '--demfile', dest='demfile', type=str,
            default=None, help='DEM file. To download new DEM, specify "Download".')
    parser.add_argument('-p', '--projection', dest='projection', default='WGS84', type=str,
            help='projection for DEM. By default WGS84.')
    parser.add_argument('-b', '--bbox', dest='bbox', type=str, default=None, help="Provide either valid shapefile or Lat/Lon Bounding SNWE. -- Example : '19 20 -99.5 -98.5'")
    parser.add_argument('-m', '--mask', dest='mask', type=str, default=None, help="Path to mask file or 'Download'. File needs to be GDAL compatabile, contain spatial reference information, and have invalid/valid data represented by 0/1, respectively. If 'Download', will use GSHHS water mask")
    parser.add_argument('-at', '--amp_thresh', dest='amp_thresh', default=None, type=str, help='Amplitude threshold below which to mask. Specify "None" to not use amplitude mask. By default "None".')
#    parser.add_argument('-sm', '--stitchMethod', dest='stitchMethodType',  type=str, default='overlap', help="Method applied to stitch the unwrapped data. Either 'overlap', where product overlap is minimized, or '2stage', where minimization is done on connected components, are allowed methods. Default is 'overlap'.")
    parser.add_argument('-of', '--outputFormat', dest='outputFormat', type=str, default='VRT', help='GDAL compatible output format (e.g., "ENVI", "GTiff"). By default files are generated virtually except for "bPerpendicular", "bParallel", "incidenceAngle", "lookAngle","azimuthAngle", "unwrappedPhase" as these are require either DEM intersection or corrections to be applied')
    parser.add_argument('-croptounion', '--croptounion', action='store_true', dest='croptounion', help="If turned on, IFGs cropped to bounds based off of union and bbox (if specified). Program defaults to crop all IFGs to bounds based off of common intersection and bbox (if specified).")
    parser.add_argument('-verbose', '--verbose', action='store_true', dest='verbose', help="Toggle verbose mode on.")

    return parser

def cmdLineParse(iargs = None):
    parser = createParser()
    return parser.parse_args(args=iargs)

class InterpCube(object):
    '''
        Class to interpolate intersection of cube with DEM
    '''

    def __init__(self, inobj, hgtobj, latobj, lonobj):
        '''
            Init with h5py dataset.
        '''
        self.data = inobj[:]
        self.hgts = hgtobj[:]
        self.offset = None
        self.interp = []
        self.latobj = latobj[:]
        self.lonobj = lonobj[:]

        self.createInterp()

    def createInterp(self):
        '''
            Create interpolators.
        '''
        from scipy.interpolate import RectBivariateSpline
        self.offset = np.mean(self.data)
        for ind, hgt in enumerate(self.hgts):
            self.interp.append( RectBivariateSpline(self.latobj, self.lonobj, self.data[ind]-self.offset))

    def __call__(self, line, pix, h):
        '''
            Interpolate at a single point.
        '''
        from scipy.interpolate import interp1d

        vals  = np.array( [x(line,pix)[0,0] for x in self.interp])
        est = interp1d(self.hgts, vals, kind='cubic')
        return est(h) + self.offset

def prep_dem(demfilename, bbox_file, prods_TOTbbox, proj, arrshape=None, workdir='./', outputFormat='ENVI'):
    '''
        Function to load and export DEM, lat, lon arrays.
        If "Download" flag is specified, DEM will be donwloaded on the fly.
    '''

    _world_dem = '/vsicurl/https://cloud.sdsc.edu/v1/AUTH_opentopography/Raster/SRTM_GL1_Ellip/SRTM_GL1_Ellip_srtm.vrt'

    # Get bounds of user bbox_file
    bounds=open_shapefile(bbox_file, 0, 0).bounds

    # File must be physically extracted, cannot proceed with VRT format. Defaulting to ENVI format.
    if outputFormat=='VRT':
       outputFormat='ENVI'

    # Download DEM
    if demfilename.lower()=='download':
        demfilename=os.path.join(workdir,'SRTM_3arcsec'+'.dem')
        gdal.Warp(demfilename, _world_dem, options=gdal.WarpOptions(format=outputFormat, outputBounds=bounds, outputType=gdal.GDT_Int16, width=arrshape[1], height=arrshape[0], dstNodata=-32768.0, srcNodata=-32768.0))
        gdal.Open(demfilename,gdal.GA_Update).SetProjection(proj)
        gdal.Translate(demfilename+'.vrt', demfilename, options=gdal.TranslateOptions(format="VRT")) #Make VRT
        print('Downloaded 3 arc-sec SRTM DEM here: '+ demfilename)

    # Load DEM and setup lat and lon arrays
    try:
        demfile = gdal.Warp('', demfilename, options=gdal.WarpOptions(format="MEM", cutlineDSName=prods_TOTbbox, outputBounds=bounds, dstNodata=0))
        demfile.SetProjection(proj)

        ##SS Do we need lon lat if we would be doing gdal reproject using projection and transformation? See our earlier discussions.
        # Define lat/lon arrays for fullres layers
        Latitude=np.linspace(demfile.GetGeoTransform()[3],demfile.GetGeoTransform()[3]+(demfile.GetGeoTransform()[5]*demfile.RasterYSize),demfile.RasterYSize)
        Latitude=np.repeat(Latitude[:, np.newaxis], demfile.RasterXSize, axis=1)
        Longitude=np.linspace(demfile.GetGeoTransform()[0],demfile.GetGeoTransform()[0]+(demfile.GetGeoTransform()[1]*demfile.RasterXSize),demfile.RasterXSize)
        Longitude=np.repeat(Longitude[:, np.newaxis], demfile.RasterYSize, axis=1)
        Longitude=Longitude.transpose()
    except:
        raise Exception('Failed to open user DEM')

    return demfilename, demfile, Latitude, Longitude

def prep_mask(product_dict, maskfilename, bbox_file, prods_TOTbbox, proj, amp_thresh=None, arrshape=None, workdir='./', outputFormat='ENVI'):
    '''
        Function to load and export mask file.
        If "Download" flag is specified, GSHHS water mask will be donwloaded on the fly.
    '''

    # Import functions
    from ARIAtools.vrtmanager import renderVRT
    import glob

    _world_watermask = [' /vsizip/vsicurl/http://www.soest.hawaii.edu/pwessel/gshhg/gshhg-shp-2.3.7.zip/GSHHS_shp/f/GSHHS_f_L1.shp',' /vsizip/vsicurl/http://www.soest.hawaii.edu/pwessel/gshhg/gshhg-shp-2.3.7.zip/GSHHS_shp/f/GSHHS_f_L2.shp',' /vsizip/vsicurl/http://www.soest.hawaii.edu/pwessel/gshhg/gshhg-shp-2.3.7.zip/GSHHS_shp/f/GSHHS_f_L3.shp', ' /vsizip/vsicurl/http://www.soest.hawaii.edu/pwessel/gshhg/gshhg-shp-2.3.7.zip/GSHHS_shp/f/GSHHS_f_L4.shp',' /vsizip/vsicurl/https://osmdata.openstreetmap.de/download/land-polygons-complete-4326.zip/land-polygons-complete-4326/land_polygons.shp']

    # Get bounds of user bbox_file
    bounds=open_shapefile(bbox_file, 0, 0).bounds

    # File must be physically extracted, cannot proceed with VRT format. Defaulting to ENVI format.
    if outputFormat=='VRT':
       outputFormat='ENVI'

    # Download mask
    if maskfilename.lower()=='download':
        maskfilename=os.path.join(workdir,'watermask'+'.msk')

        ###Make coastlines/islands union VRT
        os.system('ogrmerge.py -o ' + os.path.join(workdir,'watermsk_shorelines.vrt') + ''.join(_world_watermask[::2]) + ' -field_strategy Union -f VRT -single')

        ###Make lakes/ponds union VRT
        os.system('ogrmerge.py -o ' + os.path.join(workdir,'watermsk_lakes.vrt') + ''.join(_world_watermask[1::2]) + ' -field_strategy Union -f VRT -single')

        ###Initiate water-mask with coastlines/islands union VRT
        gdal.Rasterize(maskfilename, os.path.join(workdir,'watermsk_shorelines.vrt'), options=gdal.RasterizeOptions(format=outputFormat, outputBounds=bounds, outputType=gdal.GDT_Byte, width=arrshape[1], height=arrshape[0], burnValues=[1], layers='merged'))
        gdal.Open(maskfilename,gdal.GA_Update).SetProjection(proj)
        gdal.Translate(maskfilename+'.vrt', maskfilename, options=gdal.TranslateOptions(format="VRT"))

        ###Must take inverse of lakes/ponds union because of opposite designation (1 for water, 0 for land) as desired (0 for water, 1 for land)
        lake_masks=gdal.Rasterize('', os.path.join(workdir,'watermsk_lakes.vrt'), options=gdal.RasterizeOptions(format='MEM', outputBounds=bounds, outputType=gdal.GDT_Byte, width=arrshape[1], height=arrshape[0], burnValues=[1], layers='merged', inverse=True))
        lake_masks.SetProjection(proj)
        lake_masks=lake_masks.ReadAsArray()

        if amp_thresh:
            ###Make average amplitude mask
            # Iterate through all IFGs
            for i,j in enumerate(product_dict[0]):
                amp_file=gdal.Warp('', j, options=gdal.WarpOptions(format="MEM", cutlineDSName=prods_TOTbbox, outputBounds=bounds))
                amp_file_arr=np.ma.masked_where(amp_file.ReadAsArray() == amp_file.GetRasterBand(1).GetNoDataValue(), amp_file.ReadAsArray())

                # Iteratively update average amplitude file
                # If looping through first amplitude file, nothing to sum so just save to file
                if os.path.exists(os.path.join(workdir,'avgamplitude.msk')):
                    amp_file=gdal.Open(os.path.join(workdir,'avgamplitude.msk'),gdal.GA_Update)
                    amp_file=amp_file.GetRasterBand(1).WriteArray(amp_file_arr+amp_file.ReadAsArray())
                else:
                    renderVRT(os.path.join(workdir,'avgamplitude.msk'), amp_file_arr, geotrans=amp_file.GetGeoTransform(), drivername=outputFormat, gdal_fmt=amp_file_arr.dtype.name, proj=amp_file.GetProjection(), nodata=amp_file.GetRasterBand(1).GetNoDataValue())
                amp_file = coh_val = amp_file_arr = None

            # Take average of amplitude sum
            amp_file=gdal.Open(os.path.join(workdir,'avgamplitude.msk'),gdal.GA_Update)
            arr_mean = amp_file.ReadAsArray()/len(product_dict[0])
            arr_mean = np.where(arr_mean < float(amp_thresh), 0, 1)
            amp_file=amp_file.GetRasterBand(1).WriteArray(arr_mean)
            amp_file = None ; arr_mean = None
            amp_file=gdal.Open(os.path.join(workdir,'avgamplitude.msk')).ReadAsArray()
        else:
            amp_file=np.ones((lake_masks.shape[0],lake_masks.shape[1]))

        ###Update water-mask with lakes/ponds union and average amplitude
        update_file=gdal.Open(maskfilename,gdal.GA_Update)
        update_file=update_file.GetRasterBand(1).WriteArray(update_file.ReadAsArray()*lake_masks*amp_file)
        print('Downloaded water-mask here: '+ maskfilename)
        update_file=None ; lake_masks=None; amp_file = None
        #Delete temp files
        os.remove(os.path.join(workdir,'watermsk_shorelines.vrt')); os.remove(os.path.join(workdir,'watermsk_lakes.vrt'))
        for i in glob.glob(os.path.join(workdir,'avgamplitude.msk*')): os.remove(i)

    # Load mask
    try:
        mask=gdal.Warp('', maskfilename, options=gdal.WarpOptions(format="MEM", cutlineDSName=prods_TOTbbox, outputBounds=bounds, dstNodata=0))
        mask.SetProjection(proj)
        # If no data value
        if mask.GetRasterBand(1).GetNoDataValue():
            mask=np.ma.masked_where(mask.ReadAsArray() == mask.GetRasterBand(1).GetNoDataValue(), mask.ReadAsArray())
        else:
            mask=mask.ReadAsArray()
    except:
        raise Exception('Failed to open user mask')

    return mask

def merged_productbbox(product_dict, workdir='./', bbox_file=None, croptounion=False):
    '''
        Extract/merge productBoundingBox layers for each pair and update dict, report common track bbox (default is to take common intersection, but user may specify union), and expected shape for DEM.
    '''

    # Import functions
    from ARIAtools.shapefile_util import save_shapefile

    # If specified workdir doesn't exist, create it
    if not os.path.exists(workdir):
        os.mkdir(workdir)

    # Extract/merge productBoundingBox layers
    for scene in product_dict:
        # Get pair name, expected in dictionary
        pair_name=scene["pair_name"][0]
        outname=os.path.join(workdir, pair_name+'.shp')

        # Create union of productBoundingBox layers
        for frame in scene["productBoundingBox"]:
            prods_bbox=open_shapefile(frame, 'productBoundingBox', 1)
            if os.path.exists(outname):
                union_bbox=open_shapefile(outname, 0, 0)
                prods_bbox=prods_bbox.union(union_bbox)
            save_shapefile(outname, prods_bbox, 'GeoJSON')              ##SS can we track and provide the proj information of the geojson?
        scene["productBoundingBox"]=[outname]

    prods_TOTbbox=os.path.join(workdir, 'productBoundingBox.shp')
    # Initiate intersection file with first product
    # this is for different scenes
    save_shapefile(prods_TOTbbox, open_shapefile(product_dict[0]['productBoundingBox'][0], 0, 0), 'GeoJSON')
    for scene in product_dict[1:]:
        prods_bbox=open_shapefile(scene['productBoundingBox'][0], 0, 0)
        total_bbox=open_shapefile(prods_TOTbbox, 0, 0)
        # Generate footprint for the union of all products
        if croptounion:
            prods_bbox=prods_bbox.union(total_bbox)
        # Generate footprint for the common intersection of all products
        else:
            prods_bbox=prods_bbox.intersection(total_bbox)
        # Check if there is any common overlap
        if prods_bbox.bounds==():
            raise Exception('No common overlap, footprint cannot be generated. Last scene checked: %s'%(scene['productBoundingBox'][0]))
        save_shapefile(prods_TOTbbox, prods_bbox, 'GeoJSON')

    # If bbox specified, intersect with common track intersection/union
    if bbox_file is not None:
        user_bbox=open_shapefile(bbox_file, 0, 0)
        total_bbox=open_shapefile(prods_TOTbbox, 0, 0)
        user_bbox=user_bbox.intersection(total_bbox)
        save_shapefile(prods_TOTbbox, user_bbox, 'GeoJSON')

        # Estimate percentage of overlap with bbox
        prods_bbox_area=open_shapefile(prods_TOTbbox, 0, 0).bounds
        prods_bbox_area=(max(prods_bbox_area[0],prods_bbox_area[2]) - min(prods_bbox_area[0],prods_bbox_area[2]))*(max(prods_bbox_area[1],prods_bbox_area[3]) - min(prods_bbox_area[1],prods_bbox_area[3]))
        bbox_area=open_shapefile(bbox_file, 0, 0).bounds
        bbox_area=(max(bbox_area[0],bbox_area[2]) - min(bbox_area[0],bbox_area[2]))*(max(bbox_area[1],bbox_area[3]) - min(bbox_area[1],bbox_area[3]))
        per_overlap=(prods_bbox_area/bbox_area)*100
        if per_overlap<50.:
            print("WARNING: Common track extent only has %d%% overlap with bbox"%per_overlap+'\n')
    else:
        bbox_file=prods_TOTbbox

    # Warp the first scene with the output-bounds defined above
    ds=gdal.Warp('', gdal.BuildVRT('', product_dict[0]['unwrappedPhase'][0]), options=gdal.WarpOptions(format="MEM", outputBounds=open_shapefile(bbox_file, 0, 0).bounds))
    # Get shape of full res layers
    arrshape=[ds.RasterYSize, ds.RasterXSize]
    # Get projection of full res layers
    proj=ds.GetProjection()
    ds = None

    return product_dict, bbox_file, prods_TOTbbox, arrshape, proj

def export_products(full_product_dict, bbox_file, prods_TOTbbox, layers, dem=None, lat=None, lon=None, mask=None, outDir='./',outputFormat='VRT', stitchMethodType='overlap', verbose=None):
    """
        Export layer and 2D meta-data layers (at the product resolution).
        The function finalize_metadata is called to derive the 2D metadata layer. Dem/lat/lon arrays must be passed for this process.
        The keys specify which layer to extract from the dictionary.
        All products are cropped by the bounds from the input bbox_file, and clipped to the track extent denoted by the input prods_TOTbbox.
        Optionally, a user may pass a mask-file.
    """

    if not layers: return # only bbox

    bounds=open_shapefile(bbox_file, 0, 0).bounds
    # Loop through user expected layers
    for key in layers:
        product_dict=[[j[key] for j in full_product_dict], [j["pair_name"] for j in full_product_dict]]
        workdir=os.path.join(outDir,key)

        # If specified workdir doesn't exist, create it
        if not os.path.exists(workdir):
            os.mkdir(workdir)

        # Iterate through all IFGs
        print("Generating: " + key)
        for i,j in enumerate(product_dict[0]):
            outname=os.path.abspath(os.path.join(workdir, product_dict[1][i][0]))

            # Extract/crop metadata layers
            if any(":/science/grids/imagingGeometry" in s for s in j):
                gdal.BuildVRT(outname +'.vrt', j)

                if dem is None:
                    raise Exception('No DEM input specified. Cannot extract 3D imaging geometry layers without DEM to intersect with.')

                # Check if height layers are consistent, and if not exit with error
                if len(set([gdal.Open(i).GetMetadataItem('NETCDF_DIM_heightsMeta_VALUES') for i in j]))==1:
                    gdal.Open(outname+'.vrt').SetMetadataItem('NETCDF_DIM_heightsMeta_VALUES',gdal.Open(j[0]).GetMetadataItem('NETCDF_DIM_heightsMeta_VALUES'))
                else:
                    raise Exception('Inconsistent heights for metadata layer(s) ', j, ' corresponding heights: ', [gdal.Open(i).GetMetadataItem('NETCDF_DIM_heightsMeta_VALUES') for i in j])

                # Pass metadata layer VRT, with DEM filename and output name to interpolate/intersect with DEM before cropping
                finalize_metadata(outname, open_shapefile(bbox_file, 0, 0).bounds, prods_TOTbbox, dem, lat, lon, mask, outputFormat, verbose=verbose)

            # Extract/crop full res layers, except for "unw" and "conn_comp" which requires advanced stitching
            elif key!='unwrappedPhase' and key!='connectedComponents':
                if outputFormat=='VRT' and mask is None:
                    # building the virtual vrt
                    gdal.BuildVRT(outname+ "_uncropped" +'.vrt', j)
                    # building the cropped vrt
                    gdal.Warp(outname+'.vrt', outname+"_uncropped"+'.vrt', options=gdal.WarpOptions(format=outputFormat, cutlineDSName=prods_TOTbbox, outputBounds=bounds))
                else:
                    # building the VRT
                    gdal.BuildVRT(outname +'.vrt', j)

                    # Mask specified, so file must be physically extracted, cannot proceed with VRT format. Defaulting to ENVI format.
                    if outputFormat=='VRT' and mask is not None:
                       outputFormat='ENVI'
                    gdal.Warp(outname, outname+'.vrt', options=gdal.WarpOptions(format=outputFormat, cutlineDSName=prods_TOTbbox, outputBounds=bounds))

                    # Update VRT
                    gdal.Translate(outname+'.vrt', outname, options=gdal.TranslateOptions(format="VRT"))

                    # Apply mask (if specified).
                    if mask is not None:
                        update_file=gdal.Open(outname,gdal.GA_Update)
                        update_file=update_file.GetRasterBand(1).WriteArray(mask*gdal.Open(outname+'.vrt').ReadAsArray())
                        update_file=None

            # Extract/crop "unw" and "conn_comp" layers leveraging the two stage unwrapper
            else:
                # Check if unw phase and connected components are already generated
                if not os.path.exists(os.path.join(outDir,'unwrappedPhase',product_dict[1][i][0])) or not os.path.exists(os.path.join(outDir,'connectedComponents',product_dict[1][i][0])):
                    # extract the inputs required for stitching of unwrapped and connected component files
                    unw_files = full_product_dict[i]['unwrappedPhase']
                    conn_files = full_product_dict[i]['connectedComponents']
                    prod_bbox_files = full_product_dict[i]['productBoundingBoxFrames']
                    # based on the key define the output directories
                    outFileUnw=os.path.join(outDir,'unwrappedPhase',product_dict[1][i][0])
                    outFileConnComp=os.path.join(outDir,'connectedComponents',product_dict[1][i][0])

                    # calling the stitching methods
                    if stitchMethodType == 'overlap':
                        product_stitch_overlap(unw_files,conn_files,prod_bbox_files,bounds,prods_TOTbbox, outFileUnw=outFileUnw,outFileConnComp= outFileConnComp,mask=mask,outputFormat = outputFormat,verbose=verbose)
                    elif stitchMethodType == '2stage':
                        product_stitch_2stage(unw_files,conn_files,bounds,prods_TOTbbox,outFileUnw=outFileUnw,outFileConnComp= outFileConnComp,mask=mask,outputFormat = outputFormat,verbose=verbose)

    return


def finalize_metadata(outname, bbox_bounds, prods_TOTbbox, dem, lat, lon, mask=None, outputFormat='ENVI', verbose=None):
    '''
        2D metadata layer is derived by interpolating and then intersecting 3D layers with a DEM. Lat/lon arrays must also be passed for this process.
    '''

    # import dependencies
    import scipy

    # Import functions
    from ARIAtools.vrtmanager import renderVRT

    # File must be physically extracted, cannot proceed with VRT format. Defaulting to ENVI format.
    if outputFormat=='VRT':
       outputFormat='ENVI'

    # Check and buffer bounds if <4pix in x/y, which would raise interpolation error
    geotrans=gdal.Open(outname+'.vrt').GetGeoTransform()
    if round((max(bbox_bounds[0::2])-min(bbox_bounds[0::2])),2)<round((abs(geotrans[1])*4),2) or round((max(bbox_bounds[1::2])-min(bbox_bounds[1::2])),2)<round((abs(geotrans[-1])*4),2):
        data_array=gdal.Warp('', outname+'.vrt', options=gdal.WarpOptions(format="MEM"))
    else:
        data_array=gdal.Warp('', outname+'.vrt', options=gdal.WarpOptions(format="MEM", outputBounds=bbox_bounds))

    # Define lat/lon/height arrays for metadata layers
    heightsMeta=np.array(gdal.Open(outname+'.vrt').GetMetadataItem('NETCDF_DIM_heightsMeta_VALUES')[1:-1].split(','), dtype='float32')
    ##SS Do we need lon lat if we would be doing gdal reproject using projection and transformation? See our earlier discussions.
    latitudeMeta=np.linspace(data_array.GetGeoTransform()[3],data_array.GetGeoTransform()[3]+(data_array.GetGeoTransform()[5]*data_array.RasterYSize),data_array.RasterYSize)
    longitudeMeta=np.linspace(data_array.GetGeoTransform()[0],data_array.GetGeoTransform()[0]+(data_array.GetGeoTransform()[1]*data_array.RasterXSize),data_array.RasterXSize)

    # First, using the height/latitude/longitude arrays corresponding to the metadata layer, set-up spatial 2D interpolator. Using this, perform vertical 1D interpolation on cube, and then use result to set-up a regular-grid-interpolator. Using this, pass DEM and full-res lat/lon arrays in order to get intersection with DEM.

    # 2D interpolation
    interp_2d = InterpCube(data_array.ReadAsArray(),heightsMeta,np.flip(latitudeMeta, axis=0),longitudeMeta)
    out_interpolated=np.zeros((heightsMeta.shape[0],latitudeMeta.shape[0],longitudeMeta.shape[0]))

    # 3D interpolation
    for iz, hgt in enumerate(heightsMeta):
        for iline, line in enumerate(latitudeMeta):
            for ipix, pixel in enumerate(longitudeMeta):
                out_interpolated[iz, iline, ipix] = interp_2d(line, pixel, hgt)
    out_interpolated=np.flip(out_interpolated, axis=0)
    # interpolate to interferometric grid
    interpolator = scipy.interpolate.RegularGridInterpolator((heightsMeta,np.flip(latitudeMeta, axis=0),longitudeMeta), out_interpolated, method='linear', fill_value=data_array.GetRasterBand(1).GetNoDataValue())
    out_interpolated = interpolator(np.stack((np.flip(dem.ReadAsArray(), axis=0), lat, lon), axis=-1))

    # Save file
    renderVRT(outname, out_interpolated, geotrans=dem.GetGeoTransform(), drivername=outputFormat, gdal_fmt=data_array.ReadAsArray().dtype.name, proj=dem.GetProjection(), nodata=data_array.GetRasterBand(1).GetNoDataValue())

    # Since metadata layer extends at least one grid node outside of the expected track bounds, it must be cut to conform with these bounds.
    # Crop to track extents
    out_interpolated=gdal.Warp('', outname, options=gdal.WarpOptions(format="MEM", cutlineDSName=prods_TOTbbox, outputBounds=bbox_bounds, dstNodata=data_array.GetRasterBand(1).GetNoDataValue())).ReadAsArray()

    # Apply mask (if specified).
    if mask is not None:
        ##SS Just to double check if the no-data is being tracked here. The vrt is setting a no-data value, but here no-data is not used.
        out_interpolated = np.multiply(out_interpolated, mask, out=out_interpolated, where=mask==0)

    update_file=gdal.Open(outname,gdal.GA_Update)
    update_file=update_file.GetRasterBand(1).WriteArray(out_interpolated)

    del out_interpolated, interpolator, interp_2d, data_array, update_file


<<<<<<< HEAD
=======
def tropo_correction(full_product_dict, tropo_products, bbox_file, prods_TOTbbox, outDir='./',outputFormat='VRT', verbose=None):
    """
        Perform tropospheric corrections. Must provide valid path to GACOS products.
        All products are cropped by the bounds from the input bbox_file, and clipped to the track extent denoted by the input prods_TOTbbox.
    """

    # Import functions
    from ARIAtools.vrtmanager import renderVRT
    import glob
    import tarfile
    from datetime import datetime
    from ARIAtools.shapefile_util import save_shapefile
    from shapely.geometry import Polygon

    # File must be physically extracted, cannot proceed with VRT format. Defaulting to ENVI format.
    if outputFormat=='VRT':
       outputFormat='ENVI'

    user_bbox=open_shapefile(bbox_file, 0, 0)
    bounds=open_shapefile(bbox_file, 0, 0).bounds
    prods_bbox_area=(max(bounds[0],bounds[2]) - min(bounds[0],bounds[2]))*(max(bounds[1],bounds[3]) - min(bounds[1],bounds[3]))

    product_dict=[[j['unwrappedPhase'] for j in full_product_dict[1]], [j['lookAngle'] for j in full_product_dict[1]], [j["pair_name"] for j in full_product_dict[1]]]
    metadata_dict=[[j['azimuthZeroDopplerStartTime'] for j in full_product_dict[0]], [j['azimuthZeroDopplerEndTime'] for j in full_product_dict[0]], [j['wavelength'] for j in full_product_dict[0]]]
    workdir=os.path.join(outDir,'tropocorrected_products')

    # If specified workdir doesn't exist, create it
    if not os.path.exists(workdir):
        os.mkdir(workdir)

    # Get list of all dates for which standard products exist
    date_list=[]
    for i in product_dict[2]:
        date_list.append(i[0][:8]); date_list.append(i[0][9:])
    date_list=list(set(date_list))

    ### Determine if tropo input is single directory, a list, or wildcard.
    # If list of directories/files
    if len([str(val) for val in tropo_products.split(',')])>1:
        tropo_products=[str(val) for val in tropo_products.split(',')]
    # If single directory or wildcard
    else:
        # If single directory/file
        if os.path.exists(tropo_products):
            tropo_products=[tropo_products]
        # If wildcard
        else:
            tropo_products=glob.glob(os.path.expanduser(os.path.expandvars(tropo_products)))
        # Convert relative paths to absolute paths
        tropo_products=[os.path.normpath(os.path.join(os.getcwd(),i)) if not os.path.isabs(i) else i for i in tropo_products]
    if len(tropo_products)==0:
        raise Exception('No file match found')

    ###Extract tarfiles
    # Setup dictionary to track for products that are to be merged
    tropo_date_dict={}
    for i in date_list: tropo_date_dict[i]=[] ; tropo_date_dict[i+"_UTC"]=[]
    for i,j in enumerate(tropo_products):
        if not os.path.isdir(j):
            untar_dir=os.path.join(os.path.abspath(os.path.join(j, os.pardir)),os.path.basename(j).split('.')[0]+'_extracted')
            if not tarfile.is_tarfile(j):
                raise Exception('Cannot extract %s because it is not a valid tarfile. Resolve this and relaunch'%(j))
            if os.path.exists(untar_dir):
                raise Exception('Cannot extract %s to %s because path already exists. Resolve conflict and relaunch'%(os.path.basename(j),untar_dir))
            print('Extracting GACOS tarfile %s to %s.'%(os.path.basename(j),untar_dir))
            tarfile.open(j).extractall(path=untar_dir)
            tropo_products[i]=untar_dir
        # Loop through each GACOS product file
        for k in glob.glob(os.path.join(tropo_products[i],'*.ztd')):
            tropo_date_dict[os.path.basename(k)[:-4]].append(k)
            tropo_date_dict[os.path.basename(k)[:-4]+"_UTC"].append(os.path.basename(k)[:4]+'-'+os.path.basename(k)[4:6]+'-'+os.path.basename(k)[6:8]+'-'+open(k+'.rsc', 'r').readlines()[-1].split()[1])
            # make corresponding VRT file, if it doesn't exist
            if not os.path.exists(k+'.vrt') and os.path.basename(k)[:-4] in date_list:
                tropo_rsc_dict={}
                for line in open(k+'.rsc', 'r').readlines(): tropo_rsc_dict[line.split()[0]]=line.split()[1]
                gacos_prod=np.fromfile(k, dtype='float32').reshape(int(tropo_rsc_dict['FILE_LENGTH']),int(tropo_rsc_dict['WIDTH']))
                # Save as GDAL file, using proj from first unwrappedPhase file
                renderVRT(k, gacos_prod, geotrans=(float(tropo_rsc_dict['X_FIRST']), float(tropo_rsc_dict['X_STEP']), 0.0, float(tropo_rsc_dict['Y_FIRST']), 0.0, float(tropo_rsc_dict['Y_STEP'])), drivername=outputFormat, gdal_fmt='float32', proj=gdal.Open(os.path.join(outDir,'unwrappedPhase',product_dict[2][0][0])).GetProjection(), nodata=0.)
                gacos_prod = None
                if verbose:
                    print("GACOS product %s successfully converted to GDAL-readable raster"%(k))

    # If multiple GACOS directories, merge products.
    if len(tropo_products)>1:
        print('Stitching/storing GACOS products in %s.'%(tropo_products))
        tropo_products=os.path.join(outDir,'merged_GACOS')
        # If specified merged directory doesn't exist, create it
        if not os.path.exists(os.path.join(outDir,'merged_GACOS')):
            os.mkdir(os.path.join(outDir,'merged_GACOS'))

        for i in tropo_date_dict:
            if 'UTC' not in i:
                outname=os.path.join(outDir,'merged_GACOS',i+'.ztd')
                # building the VRT
                gdal.BuildVRT(outname +'.vrt', tropo_date_dict[i])
                gdal.Warp(outname, outname+'.vrt', options=gdal.WarpOptions(format=outputFormat))
                # Update VRT
                gdal.Translate(outname+'.vrt', outname, options=gdal.TranslateOptions(format="VRT"))
                geotrans=gdal.Open(outname).GetGeoTransform()
                # Create merge rsc file
                with open(outname+'.rsc','w') as merged_rsc:
                    merged_rsc.write('WIDTH %s\n'%(gdal.Open(outname).ReadAsArray().shape[1])) ; merged_rsc.write('FILE_LENGTH %s\n'%(gdal.Open(outname).ReadAsArray().shape[0]))
                    merged_rsc.write('XMIN %s\n'%(0)) ; merged_rsc.write('XMAX %s\n'%(gdal.Open(outname).ReadAsArray().shape[1]))
                    merged_rsc.write('YMIN %s\n'%(0)) ; merged_rsc.write('YMAX %s\n'%(gdal.Open(outname).ReadAsArray().shape[0]))
                    merged_rsc.write('X_FIRST %f\n'%(geotrans[0])) ; merged_rsc.write('Y_FIRST %f\n'%(geotrans[3]))
                    merged_rsc.write('X_STEP %f\n'%(geotrans[1])) ; merged_rsc.write('Y_STEP %f\n'%(geotrans[-1]))
                    merged_rsc.write('X_UNIT %s\n'%('degres')) ; merged_rsc.write('Y_UNIT %s\n'%('degres'))
                    merged_rsc.write('Z_OFFSET %s\n'%(0)) ; merged_rsc.write('Z_SCALE %s\n'%(1))
                    merged_rsc.write('PROJECTION %s\n'%('LATLON')) ; merged_rsc.write('DATUM %s\n'%('WGS84'))
                    merged_rsc.write('TIME_OF_DAY %s\n'%(''.join(tropo_date_dict[i+"_UTC"])))
    else:
        tropo_products=tropo_products[0]

    # Estimate percentage of overlap with tropospheric product
    for i in glob.glob(os.path.join(tropo_products,'*.ztd')):
        # create shapefile
        geotrans=gdal.Open(i).GetGeoTransform()
        bbox=[geotrans[0], geotrans[3]+(gdal.Open(i).ReadAsArray().shape[0]*geotrans[-1]),geotrans[0]+(gdal.Open(i).ReadAsArray().shape[1]*geotrans[1]),geotrans[3]]
        bbox=Polygon(np.column_stack((np.array([bbox[2],bbox[3],bbox[3],bbox[2],bbox[2]]),
                            np.array([bbox[0],bbox[0],bbox[1],bbox[1],bbox[0]]))))
        save_shapefile(i+'.shp', bbox, 'GeoJSON')
        bbox_area=open_shapefile(i+'.shp', 0, 0)
        bbox_area=user_bbox.intersection(bbox_area)
        bbox_area=bbox_area.bounds
        bbox_area=(max(bbox_area[0],bbox_area[2]) - min(bbox_area[0],bbox_area[2]))*(max(bbox_area[1],bbox_area[3]) - min(bbox_area[1],bbox_area[3]))
        per_overlap=(prods_bbox_area/bbox_area)*100
        if per_overlap!=100. and per_overlap!=0.:
            print("WARNING: Common track extent only has %d%% overlap with bbox"%per_overlap+'\n')
        if per_overlap==0.:
            raise Exception('No spatial overlap between tropospheric product %s and defined bounding box. Resolve conflict and relaunch'%(i))

    # Iterate through all IFGs and apply corrections
    for i,j in enumerate(product_dict[0]):
        outname=os.path.join(workdir,product_dict[2][i][0])
        unwname=os.path.join(outDir,'unwrappedPhase',product_dict[2][i][0])
        tropo_reference=os.path.join(tropo_products,product_dict[2][i][0][:8]+'.ztd.vrt')
        tropo_secondary=os.path.join(tropo_products,product_dict[2][i][0][9:]+'.ztd.vrt')
        if os.path.exists(tropo_reference) and os.path.exists(tropo_secondary):
            # Check if tropo products are temporally consistent with IFG
            for k,l in enumerate([tropo_reference, tropo_secondary]):
                # Get ARIA product times
                aria_rsc_dict={}
                aria_rsc_dict['azimuthZeroDopplerStartTime']=[datetime.strptime(os.path.basename(l)[:4]+'-'+os.path.basename(l)[4:6]+'-'+os.path.basename(l)[6:8]+'-'+m[11:], "%Y-%m-%d-%H:%M:%S.%fZ") for m in metadata_dict[0][0]]
                aria_rsc_dict['azimuthZeroDopplerEndTime']=[datetime.strptime(os.path.basename(l)[:4]+'-'+os.path.basename(l)[4:6]+'-'+os.path.basename(l)[6:8]+'-'+m[11:], "%Y-%m-%d-%H:%M:%S.%fZ") for m in metadata_dict[1][0]]
                # Get tropo product UTC times
                tropo_rsc_dict={}
                tropo_rsc_dict['TIME_OF_DAY']=open(l[:-4]+'.rsc', 'r').readlines()[-1].split()[1].split('UTC')[:-1]
                # If stitched tropo product, must account for date change (if applicable)
                if len(tropo_rsc_dict['TIME_OF_DAY'])>1:
                    tropo_rsc_dict['TIME_OF_DAY']=[datetime.strptime(m[:13]+'-'+str(round(float(m[13:])*60)), "%Y-%m-%d-%H-%M") for m in tropo_rsc_dict['TIME_OF_DAY']]
                else:
                    tropo_rsc_dict['TIME_OF_DAY']=[datetime.strptime(os.path.basename(l)[:4]+'-'+os.path.basename(l)[4:6]+'-'+os.path.basename(l)[6:8]+'-'+tropo_rsc_dict['TIME_OF_DAY'][0][:2]+'-'+str(round(float(tropo_rsc_dict['TIME_OF_DAY'][0][2:])*60)), "%Y-%m-%d-%H-%M")]
                
                # Check and report if tropospheric product falls outside of standard product range
                latest_start = max(aria_rsc_dict['azimuthZeroDopplerStartTime']+[min(tropo_rsc_dict['TIME_OF_DAY'])])
                earliest_end = min(aria_rsc_dict['azimuthZeroDopplerEndTime']+[max(tropo_rsc_dict['TIME_OF_DAY'])])
                delta = (earliest_end - latest_start).total_seconds() + 1
                if delta<0:
                    print("WARNING: tropospheric product was generated %f secs outside of acquisition interval for scene %s in IFG %s"%(abs(delta), os.path.basename(l)[:8], product_dict[2][i][0]))

            # Open unwrappedPhase and mask nodata
            unwphase=gdal.Open(unwname)
            geotrans=unwphase.GetGeoTransform() ; proj=unwphase.GetProjection() ; unwnodata=unwphase.GetRasterBand(1).GetNoDataValue()
            unwphase=unwphase.ReadAsArray()
            unwphase=np.ma.masked_where(unwphase == unwnodata, unwphase)
            # Get reference point and difference phase with it
            ref_point_ind=abs(np.subtract(unwphase,unwphase.mean()))
            ref_point_ind=np.unravel_index(ref_point_ind.argmin(),ref_point_ind.shape)
            unwphase=np.subtract(unwphase,unwphase[ref_point_ind])
            #!#renderVRT(os.path.join(workdir,'ref'+product_dict[2][i][0]), unwphase, geotrans=geotrans, drivername=outputFormat, gdal_fmt='float32', proj=proj, nodata=unwnodata)
            if verbose:
                print("Reference point for IFG %s set to pixel [y=%sy,x=%s], i.e. coord [lat=%s\xb0,lon=%s\xb0]"%(product_dict[2][i][0],str(ref_point_ind[0]),str(ref_point_ind[1]),(geotrans[3]+(ref_point_ind[0]*geotrans[-1])),(geotrans[0]+(ref_point_ind[1]*geotrans[1]))))

            # Open corresponding tropo products and pass the difference
            tropo_product=gdal.Warp('', tropo_reference, options=gdal.WarpOptions(format="MEM", cutlineDSName=prods_TOTbbox, outputBounds=bounds, dstNodata=0.)).ReadAsArray()
            tropo_product=np.ma.masked_where(tropo_product == 0., tropo_product)
            tropo_secondary=gdal.Warp('', tropo_secondary, options=gdal.WarpOptions(format="MEM", cutlineDSName=prods_TOTbbox, outputBounds=bounds, dstNodata=0.)).ReadAsArray()
            tropo_secondary=np.ma.masked_where(tropo_secondary == 0., tropo_secondary)
            tropo_product=np.subtract(tropo_secondary,tropo_product)
            # Difference with reference point
            tropo_product=np.subtract(tropo_product,tropo_product[ref_point_ind])
            if np.ma.is_masked(tropo_product[ref_point_ind]):
                print("WARNING: Must skip IFG %s, because selected reference point [y=%sy,x=%s] is not a valid point in tropospheric product"%(product_dict[2][i][0],str(ref_point_ind[0]),str(ref_point_ind[1])))
                continue
            
            # Convert troposphere to rad
            tropo_product=np.divide(tropo_product,float(metadata_dict[2][i][0])/(4*np.pi))
            # Account for lookAngle
            lookfile=gdal.Open(os.path.join(outDir,'lookAngle',product_dict[2][i][0])).ReadAsArray()
            lookfile=np.sin(np.deg2rad(np.ma.masked_where(lookfile == 0., lookfile)))
            tropo_product=np.divide(tropo_product,lookfile)
            
            #Correct phase and save to file
            unwphase=np.subtract(unwphase,tropo_product)
            np.ma.set_fill_value(unwphase, unwnodata); np.ma.set_fill_value(tropo_product, 0.)
            renderVRT(outname+'_tropodiff', tropo_product.filled(), geotrans=geotrans, drivername=outputFormat, gdal_fmt='float32', proj=proj, nodata=0.)
            renderVRT(outname, unwphase.filled(), geotrans=geotrans, drivername=outputFormat, gdal_fmt='float32', proj=proj, nodata=unwnodata)

            del unwphase, tropo_product, tropo_reference, tropo_secondary, lookfile
            
        else:
            print("WARNING: Must skip IFG %s, because the tropospheric products corresponding to the reference and/or secondary products are not found in the specified folder %s"%(product_dict[2][i][0],tropo_products))


>>>>>>> bb7faea6
def main(inps=None):
    '''
        Main workflow for extracting layers from ARIA products
    '''

    from ARIAtools.ARIAProduct import ARIA_standardproduct
    from ARIAtools.shapefile_util import open_shapefile

    print("***Extract Product Function:***")
    # if user bbox was specified, file(s) not meeting imposed spatial criteria are rejected.
    # Outputs = arrays ['standardproduct_info.products'] containing grouped “radarmetadata info” and “data layer keys+paths” dictionaries for each standard product
    # In addition, path to bbox file ['standardproduct_info.bbox_file'] (if bbox specified)
    standardproduct_info = ARIA_standardproduct(inps.imgfile, bbox=inps.bbox, workdir=inps.workdir, verbose=inps.verbose)

    if not inps.layers:
        print('No layers specified; only creating bounding box shapes')

    elif inps.layers.lower()=='all':
        print('All layers are to be extracted, pass all keys.')
        inps.layers=list(standardproduct_info.products[1][0].keys())
        # Must remove productBoundingBoxes & pair-names because they are not raster layers
        inps.layers=[i for i in inps.layers if i not in ['productBoundingBox','productBoundingBoxFrames','pair_name']]

    elif inps.tropo_products!='None':
        print('Tropospheric corrections will be applied, making sure at least unwrappedPhase and lookAngle are extracted.')
        if isinstance(inps.layers,str): inps.layers=list(inps.layers.split(','))
        if 'lookAngle' not in inps.layers: inps.layers.append('lookAngle')
        if 'unwrappedPhase' not in inps.layers: inps.layers.append('unwrappedPhase')

    else:
        inps.layers=list(inps.layers.split(','))


    # extract/merge productBoundingBox layers for each pair and update dict,
    # report common track bbox (default is to take common intersection, but user may specify union), and expected shape for DEM.
    standardproduct_info.products[1], standardproduct_info.bbox_file, prods_TOTbbox, arrshape, proj = merged_productbbox(standardproduct_info.products[1], os.path.join(inps.workdir,'productBoundingBox'), standardproduct_info.bbox_file, inps.croptounion)
    # Load or download mask (if specified).
    if inps.mask is not None:
        inps.mask = prep_mask([[j['amplitude'] for j in standardproduct_info.products[1]], [j["pair_name"] for j in standardproduct_info.products[1]]], inps.mask, standardproduct_info.bbox_file, prods_TOTbbox, proj, amp_thresh=inps.amp_thresh, arrshape=arrshape, workdir=inps.workdir, outputFormat=inps.outputFormat)


    # Download/Load DEM & Lat/Lon arrays, providing bbox, expected DEM shape, and output dir as input.
    if inps.demfile is not None:
        # Pass DEM-filename, loaded DEM array, and lat/lon arrays
        inps.demfile, demfile, Latitude, Longitude = prep_dem(inps.demfile, standardproduct_info.bbox_file, prods_TOTbbox, proj, arrshape=arrshape, workdir=inps.workdir, outputFormat=inps.outputFormat)
    else:
        demfile=None ; Latitude=None ; Longitude=None

    # Extract user expected layers
<<<<<<< HEAD
    export_products(standardproduct_info.products[1], standardproduct_info.bbox_file, prods_TOTbbox, inps.layers, dem=demfile, lat=Latitude, lon=Longitude, mask=inps.mask, outDir=inps.workdir, outputFormat=inps.outputFormat, stitchMethodType='overlap', verbose=inps.verbose)
=======
    export_products(standardproduct_info.products[1], standardproduct_info.bbox_file, prods_TOTbbox, inps.layers, dem=demfile, lat=Latitude, lon=Longitude, mask=inps.mask, outDir=inps.workdir, outputFormat=inps.outputFormat, stitchMethodType='overlap', verbose=inps.verbose)

    # Perform GACOS-based tropospheric corrections (if specified).
    if inps.tropo_products:
        tropo_correction(standardproduct_info.products, inps.tropo_products, standardproduct_info.bbox_file, prods_TOTbbox, outDir=inps.workdir, outputFormat=inps.outputFormat, verbose=inps.verbose)
>>>>>>> bb7faea6
<|MERGE_RESOLUTION|>--- conflicted
+++ resolved
@@ -437,8 +437,6 @@
     del out_interpolated, interpolator, interp_2d, data_array, update_file
 
 
-<<<<<<< HEAD
-=======
 def tropo_correction(full_product_dict, tropo_products, bbox_file, prods_TOTbbox, outDir='./',outputFormat='VRT', verbose=None):
     """
         Perform tropospheric corrections. Must provide valid path to GACOS products.
@@ -591,7 +589,7 @@
                     tropo_rsc_dict['TIME_OF_DAY']=[datetime.strptime(m[:13]+'-'+str(round(float(m[13:])*60)), "%Y-%m-%d-%H-%M") for m in tropo_rsc_dict['TIME_OF_DAY']]
                 else:
                     tropo_rsc_dict['TIME_OF_DAY']=[datetime.strptime(os.path.basename(l)[:4]+'-'+os.path.basename(l)[4:6]+'-'+os.path.basename(l)[6:8]+'-'+tropo_rsc_dict['TIME_OF_DAY'][0][:2]+'-'+str(round(float(tropo_rsc_dict['TIME_OF_DAY'][0][2:])*60)), "%Y-%m-%d-%H-%M")]
-                
+
                 # Check and report if tropospheric product falls outside of standard product range
                 latest_start = max(aria_rsc_dict['azimuthZeroDopplerStartTime']+[min(tropo_rsc_dict['TIME_OF_DAY'])])
                 earliest_end = min(aria_rsc_dict['azimuthZeroDopplerEndTime']+[max(tropo_rsc_dict['TIME_OF_DAY'])])
@@ -623,14 +621,14 @@
             if np.ma.is_masked(tropo_product[ref_point_ind]):
                 print("WARNING: Must skip IFG %s, because selected reference point [y=%sy,x=%s] is not a valid point in tropospheric product"%(product_dict[2][i][0],str(ref_point_ind[0]),str(ref_point_ind[1])))
                 continue
-            
+
             # Convert troposphere to rad
             tropo_product=np.divide(tropo_product,float(metadata_dict[2][i][0])/(4*np.pi))
             # Account for lookAngle
             lookfile=gdal.Open(os.path.join(outDir,'lookAngle',product_dict[2][i][0])).ReadAsArray()
             lookfile=np.sin(np.deg2rad(np.ma.masked_where(lookfile == 0., lookfile)))
             tropo_product=np.divide(tropo_product,lookfile)
-            
+
             #Correct phase and save to file
             unwphase=np.subtract(unwphase,tropo_product)
             np.ma.set_fill_value(unwphase, unwnodata); np.ma.set_fill_value(tropo_product, 0.)
@@ -638,12 +636,11 @@
             renderVRT(outname, unwphase.filled(), geotrans=geotrans, drivername=outputFormat, gdal_fmt='float32', proj=proj, nodata=unwnodata)
 
             del unwphase, tropo_product, tropo_reference, tropo_secondary, lookfile
-            
+
         else:
             print("WARNING: Must skip IFG %s, because the tropospheric products corresponding to the reference and/or secondary products are not found in the specified folder %s"%(product_dict[2][i][0],tropo_products))
 
 
->>>>>>> bb7faea6
 def main(inps=None):
     '''
         Main workflow for extracting layers from ARIA products
@@ -693,12 +690,8 @@
         demfile=None ; Latitude=None ; Longitude=None
 
     # Extract user expected layers
-<<<<<<< HEAD
-    export_products(standardproduct_info.products[1], standardproduct_info.bbox_file, prods_TOTbbox, inps.layers, dem=demfile, lat=Latitude, lon=Longitude, mask=inps.mask, outDir=inps.workdir, outputFormat=inps.outputFormat, stitchMethodType='overlap', verbose=inps.verbose)
-=======
     export_products(standardproduct_info.products[1], standardproduct_info.bbox_file, prods_TOTbbox, inps.layers, dem=demfile, lat=Latitude, lon=Longitude, mask=inps.mask, outDir=inps.workdir, outputFormat=inps.outputFormat, stitchMethodType='overlap', verbose=inps.verbose)
 
     # Perform GACOS-based tropospheric corrections (if specified).
     if inps.tropo_products:
-        tropo_correction(standardproduct_info.products, inps.tropo_products, standardproduct_info.bbox_file, prods_TOTbbox, outDir=inps.workdir, outputFormat=inps.outputFormat, verbose=inps.verbose)
->>>>>>> bb7faea6
+        tropo_correction(standardproduct_info.products, inps.tropo_products, standardproduct_info.bbox_file, prods_TOTbbox, outDir=inps.workdir, outputFormat=inps.outputFormat, verbose=inps.verbose)