#!/usr/bin/env python3
#~~~~~~~~~~~~~~~~~~~~~~~~~~~~~~~~~~~~~~~~~~~~~~~~~~~~~~~~~~~~~~~~~~~~~~~~~~~~~
#
# Author: Simran Sangha & David Bekaert
# Copyright 2019, by the California Institute of Technology. ALL RIGHTS
# RESERVED. United States Government Sponsorship acknowledged.
#
#~~~~~~~~~~~~~~~~~~~~~~~~~~~~~~~~~~~~~~~~~~~~~~~~~~~~~~~~~~~~~~~~~~~~~~~~~~~~~
import os
import numpy as np
import glob
from osgeo import gdal, osr
import logging
import requests
from ARIAtools.logger import logger

from ARIAtools.shapefile_util import open_shapefile, chunk_area
from ARIAtools.mask_util import prep_mask
from ARIAtools.unwrapStitching import product_stitch_overlap, product_stitch_2stage

gdal.UseExceptions()
## Suppress warnings
gdal.PushErrorHandler('CPLQuietErrorHandler')

<<<<<<< HEAD
log        = logging.getLogger(__name__)
_world_dem = "https://portal.opentopography.org/API/globaldem?demtype="\
               "SRTMGL1_E&west={}&south={}&east={}&north={}&outputFormat=GTiff"
=======
log = logging.getLogger(__name__)

## Set DEM path
_world_dem = "https://portal.opentopography.org/API/globaldem?demtype="\
               "SRTMGL1_E&west={}&south={}&east={}&north={}&outputFormat=GTiff"
dot_topo = os.path.expanduser('~/.topoapi')
if os.path.exists(dot_topo):
    topapi = '&API_Key='
    with open(dot_topo) as f:
        topapi = topapi + f.readlines()[0].split('\n')[0]
    _world_dem = _world_dem + topapi
else:  # your .topoapi does not exist
    raise ValueError('Add your Open Topo API key to `~/.topoapi`.'
                     'Refer to ARIAtools installation instructions.')
>>>>>>> 623e0e89

def createParser():
    """Extract specified product layers. The default will export all layers."""
    import argparse
    parser = argparse.ArgumentParser(description= \
            'Program to extract data and meta-data layers from ARIA standard GUNW products.'\
            ' Program will handle cropping/stitching when needed. '\
            'By default, the program will crop all IFGs to bounds determined by the common intersection and bbox (if specified)')
    parser.add_argument('-f', '--file', dest='imgfile', type=str,
            required=True, help='ARIA file')
    parser.add_argument('-w', '--workdir', dest='workdir', default='./',
        help='Specify directory to deposit all outputs. Default is local directory where script is launched.')
    parser.add_argument('-tp', '--tropo_products', dest='tropo_products', type=str, default=None,
        help='Path to director(ies) or tar file(s) containing GACOS products.')
    parser.add_argument('-l', '--layers', dest='layers', default=None,
        help='Specify layers to extract as a comma deliminated list bounded by single quotes. Allowed keys are: "unwrappedPhase", "coherence", "amplitude", "bPerpendicular", "bParallel", "incidenceAngle", "lookAngle", "azimuthAngle", "ionosphere". If "all" is specified, then all layers are extracted. If blank, will only extract bounding box.')
    parser.add_argument('-d', '--demfile', dest='demfile', type=str,
            default=None, help='DEM file. To download new DEM, specify "Download".')
    parser.add_argument('-p', '--projection', dest='projection', default='WGS84', type=str,
            help='projection for DEM. By default WGS84.')
    parser.add_argument('-b', '--bbox', dest='bbox', type=str, default=None,
        help="Provide either valid shapefile or Lat/Lon Bounding SNWE. -- Example : '19 20 -99.5 -98.5'")
    parser.add_argument('-m', '--mask', dest='mask', type=str, default=None,
        help="Path to mask file or 'Download'. File needs to be GDAL compatabile, contain spatial reference information, and have invalid/valid data represented by 0/1, respectively. If 'Download', will use GSHHS water mask. If 'NLCD', will mask classes 11, 12, 90, 95; see: https://www.mrlc.gov/national-land-cover-database-nlcd-201://www.mrlc.gov/national-land-cover-database-nlcd-2016")
    parser.add_argument('-at', '--amp_thresh', dest='amp_thresh', default=None, type=str,
        help='Amplitude threshold below which to mask. Specify "None" to not use amplitude mask. By default "None".')
    parser.add_argument('-nt', '--num_threads', dest='num_threads', default='2', type=str,
        help='Specify number of threads for multiprocessing operation in gdal. By default "2". Can also specify "All" to use all available threads.')
#    parser.add_argument('-sm', '--stitchMethod', dest='stitchMethodType',  type=str, default='overlap', help="Method applied to stitch the unwrapped data. Either 'overlap', where product overlap is minimized, or '2stage', where minimization is done on connected components, are allowed methods. Default is 'overlap'.")
    parser.add_argument('-of', '--outputFormat', dest='outputFormat', type=str, default='VRT',
        help='GDAL compatible output format (e.g., "ENVI", "GTiff"). By default files are generated virtually except for "bPerpendicular", "bParallel", "incidenceAngle", "lookAngle","azimuthAngle", "unwrappedPhase" as these are require either DEM intersection or corrections to be applied')
    parser.add_argument('-croptounion', '--croptounion', action='store_true', dest='croptounion',
        help="If turned on, IFGs cropped to bounds based off of union and bbox (if specified). Program defaults to crop all IFGs to bounds based off of common intersection and bbox (if specified).")
    parser.add_argument('-ml', '--multilooking', dest='multilooking', type=int, default=None,
        help='Multilooking factor is an integer multiple of standard resolution. E.g. 2 = 90m*2 = 180m')
    parser.add_argument('-rr', '--rankedResampling', action='store_true', dest='rankedResampling',
        help="If turned on, IFGs resampled based off of the average of pixels in a given resampling window corresponding to the connected component mode (if multilooking specified). Program defaults to lanczos resampling algorithm through gdal (if multilooking specified).")
    parser.add_argument('-mo', '--minimumOverlap', dest='minimumOverlap', type=float, default=0.0081,
        help='Minimum km\u00b2 area of overlap of scenes wrt specified bounding box. Default 0.0081 = 0.0081km\u00b2 = area of single pixel at standard 90m resolution"')
    parser.add_argument('--version', dest='version',  default=None,
        help='Specify version as str, e.g. 2_0_4 or all prods; default: '
             'newest')
    parser.add_argument('-verbose', '--verbose', action='store_true', dest='verbose',
        help="Toggle verbose mode on.")

    return parser


def cmdLineParse(iargs = None):
    parser = createParser()
    return parser.parse_args(args=iargs)


class InterpCube(object):
    """Class to interpolate intersection of cube with DEM."""
    def __init__(self, inobj, hgtobj, latobj, lonobj):
        """Init with h5py dataset."""
        self.data = inobj[:]
        self.hgts = hgtobj[:]
        self.offset = None
        self.interp = []
        self.latobj = latobj[:]
        self.lonobj = lonobj[:]

        self.createInterp()

    def createInterp(self):
        """Create interpolators."""
        from scipy.interpolate import RectBivariateSpline
        self.offset = np.mean(self.data)
        for i in range(len(self.hgts)):
            self.interp.append(RectBivariateSpline(self.latobj, self.lonobj,
                                                    self.data[i]-self.offset))

    def __call__(self, line, pix, h):
        """Interpolate at a single point."""
        from scipy.interpolate import interp1d

        vals  = np.array( [x(line,pix)[0,0] for x in self.interp])
        est = interp1d(self.hgts, vals, kind='cubic')
        return est(h) + self.offset


class metadata_qualitycheck:
    """Metadata quality control function.

    Artifacts recognized based off of covariance of cross-profiles.
    Bug-fix varies based off of layer of interest.
    Verbose mode generates a series of quality control plots with
    these profiles.
    """

    def __init__(self, data_array, prod_key, outname, verbose=None):
        # Pass inputs
        self.data_array = data_array
        self.prod_key = prod_key
        self.outname = outname
        self.verbose = verbose
        self.data_array_band=data_array.GetRasterBand(1).ReadAsArray()
        #mask by nodata value
        self.data_array_band=np.ma.masked_where(self.data_array_band ==
                self.data_array.GetRasterBand(1).GetNoDataValue(),
                self.data_array_band)

        logger.setLevel(logging.DEBUG) if self.verbose else ''

        # Run class
        self.__run__()

    def __truncateArray__(self, data_array_band, Xmask, Ymask):
        # Mask columns/rows which are entirely made up of 0s
        #first must crop all columns with no valid values
        nancols=np.all(data_array_band.mask == True, axis=0)
        data_array_band=data_array_band[:,~nancols]
        Xmask=Xmask[:,~nancols]
        Ymask=Ymask[:,~nancols]
        #first must crop all rows with no valid values
        nanrows=np.all(data_array_band.mask == True, axis=1)
        data_array_band=data_array_band[~nanrows]
        Xmask=Xmask[~nanrows]
        Ymask=Ymask[~nanrows]

        return data_array_band, Xmask, Ymask

    def __getCovar__(self, prof_direc, profprefix=''):
        from scipy.stats import linregress
        # Mask columns/rows which are entirely made up of 0s
        if self.data_array_band.mask.size!=1 and True in self.data_array_band.mask:
            Xmask,Ymask = np.meshgrid(np.arange(0, self.data_array_band.shape[1], 1),
                                    np.arange(0, self.data_array_band.shape[0], 1))
            self.data_array_band, Xmask, Ymask = self.__truncateArray__(
                                            self.data_array_band, Xmask, Ymask)

        #append prefix for plot names
        prof_direc = profprefix + prof_direc

        #iterate through transpose of matrix if looking in azimuth
        arrT=''
        if 'azimuth' in prof_direc:
            arrT='.T'
        # Cycle between range and azimuth profiles
        rsquaredarr = []
        std_errarr  = []
        for i in enumerate(eval('self.data_array_band%s'%(arrT))):
            mid_line=i[1]
            xarr=np.array(range(len(mid_line)))
            #remove masked values from slice
            if mid_line.mask.size!=1:
                if True in mid_line.mask:
                    xarr=xarr[~mid_line.mask]
                    mid_line=mid_line[~mid_line.mask]

            #chunk array to better isolate artifacts
            chunk_size= 4
            for j in range(0, len(mid_line.tolist()), chunk_size):
                chunk = mid_line.tolist()[j:j+chunk_size]
                xarr_chunk = xarr[j:j+chunk_size]
                # make sure each iteration contains at least minimum number of elements
                if j==range(0, len(mid_line.tolist()), chunk_size)[-2] and \
                                    len(mid_line.tolist()) % chunk_size != 0:
                    chunk = mid_line.tolist()[j:]
                    xarr_chunk = xarr[j:]
                #linear regression and get covariance
                slope, bias, rsquared, p_value, std_err = linregress(xarr_chunk,chunk)
                rsquaredarr.append(abs(rsquared)**2)
                std_errarr.append(std_err)
                #terminate early if last iteration would have small chunk size
                if len(chunk)>chunk_size:
                    break

            #exit loop/make plots in verbose mode if R^2 and standard error anomalous, or if on last iteration
            if (min(rsquaredarr) < 0.9 and max(std_errarr) > 0.01) or \
                        (i[0]==(len(eval('self.data_array_band%s'%(arrT)))-1)):
                if self.verbose:
                    #Make quality-control plots
                    import matplotlib.pyplot as plt
                    ax0=plt.figure().add_subplot(111)
                    ax0.scatter(xarr, mid_line, c='k', s=7)
                    refline = np.linspace(min(xarr),max(xarr),100)
                    ax0.plot(refline, (refline*slope)+bias, linestyle='solid', color='red')
                    ax0.set_ylabel('%s array'%(self.prod_key))
                    ax0.set_xlabel('distance')
                    ax0.set_title('Profile along %s'%(prof_direc))
                    ax0.annotate('R\u00b2 = %f\nStd error= %f'%(min(rsquaredarr),max(std_errarr)), (0, 1), xytext=(4, -4), xycoords='axes fraction', \
                        textcoords='offset points', fontweight='bold', ha='left', va='top')
                    if min(rsquaredarr) < 0.9 and max(std_errarr) > 0.01:
                        ax0.annotate('WARNING: R\u00b2 and standard error\nsuggest artifact exists', (1, 1), xytext=(4, -4), \
                            xycoords='axes fraction', textcoords='offset points', fontweight='bold', ha='right', va='top')
                    plt.margins(0)
                    plt.tight_layout()
                    plt.savefig(os.path.join(os.path.dirname(os.path.dirname(self.outname)),'metadatalyr_plots',self.prod_key, \
                        os.path.basename(self.outname)+'_%s.eps'%(prof_direc)))
                    plt.close()
                break

        return rsquaredarr, std_errarr

    def __run__(self):
        from scipy.linalg import lstsq

        # Get R^2/standard error across range
        rsquaredarr_rng, std_errarr_rng = self.__getCovar__('range')
        # Get R^2/standard error across azimuth
        rsquaredarr_az, std_errarr_az = self.__getCovar__('azimuth')

        #filter out normal values from arrays
        rsquaredarr = [0.97] ; std_errarr=[0.0015]
        if min(rsquaredarr_rng) < 0.97 and max(std_errarr_rng) > 0.0015:
            rsquaredarr.append(min(rsquaredarr_rng))
            std_errarr.append(max(std_errarr_rng))
        if min(rsquaredarr_az) < 0.97 and max(std_errarr_az) > 0.0015:
            rsquaredarr.append(min(rsquaredarr_az))
            std_errarr.append(max(std_errarr_az))

        #if R^2 and standard error anomalous, fix array
        if min(rsquaredarr) < 0.97 and max(std_errarr) > 0.0015:
            #Cycle through each band
            for i in range(1,5):
                self.data_array_band=self.data_array.GetRasterBand(i).ReadAsArray()
                #mask by nodata value
                self.data_array_band=np.ma.masked_where(self.data_array_band == \
                    self.data_array.GetRasterBand(i).GetNoDataValue(),
                                        self.data_array_band)
                negs_percent=((self.data_array_band < 0).sum() \
                                /self.data_array_band.size)*100

                # Unique bug-fix for bPerp layers with sign-flips
                if (self.prod_key=='bPerpendicular' and min(rsquaredarr) < 0.8 \
                                    and max(std_errarr) > 0.1) \
                                and (negs_percent != 100 or negs_percent != 0):
                    #Circumvent Bperp sign-flip bug by comparing percentage of positive and negative values
                    self.data_array_band=abs(self.data_array_band)
                    if negs_percent>50:
                        self.data_array_band*=-1
                else:
                    # regular grid covering the domain of the data
                    X,Y = np.meshgrid(np.arange(0, self.data_array_band.shape[1], 1),
                                np.arange(0, self.data_array_band.shape[0], 1))
                    Xmask,Ymask = np.meshgrid(np.arange(0, self.data_array_band.shape[1], 1),
                                    np.arange(0, self.data_array_band.shape[0], 1))
                    # best-fit linear plane: for very large artifacts, must mask array for outliers to get best fit
                    if min(rsquaredarr) < 0.85 and max(std_errarr) > 0.0015:
                        maj_percent=((self.data_array_band < \
                                self.data_array_band.mean()).sum() \
                                / self.data_array_band.size)*100
                        #mask all values above mean
                        if maj_percent>50:
                            self.data_array_band = np.ma.masked_where(
                                self.data_array_band > self.data_array_band.mean(),
                                self.data_array_band)
                        #mask all values below mean
                        else:
                            self.data_array_band = np.ma.masked_where(
                                self.data_array_band < self.data_array_band.mean(),
                                self.data_array_band)
                    # Mask columns/rows which are entirely made up of 0s
                    if self.data_array_band.mask.size!=1 and \
                                    True in self.data_array_band.mask:
                        self.data_array_band, Xmask, Ymask = self.__truncateArray__(
                                    self.data_array_band, Xmask, Ymask)

                    # truncated grid covering the domain of the data
                    Xmask=Xmask[~self.data_array_band.mask]
                    Ymask=Ymask[~self.data_array_band.mask]
                    self.data_array_band = self.data_array_band[~self.data_array_band.mask]
                    XX = Xmask.flatten()
                    YY = Ymask.flatten()
                    A = np.c_[XX, YY, np.ones(len(XX))]
                    C,_,_,_ = lstsq(A, self.data_array_band.data.flatten())
                    # evaluate it on grid
                    self.data_array_band = C[0]*X + C[1]*Y + C[2]
                    #mask by nodata value
                    self.data_array_band=np.ma.masked_where(
                        self.data_array_band == self.data_array.GetRasterBand(i
                                    ).GetNoDataValue(), self.data_array_band)

                    np.ma.set_fill_value(self.data_array_band,
                            self.data_array.GetRasterBand(i).GetNoDataValue())
                #update band
                self.data_array.GetRasterBand(i).WriteArray(self.data_array_band.filled())
                # Pass warning and get R^2/standard error across range/azimuth (only do for first band)
                if i==1:
                    # make sure appropriate unit is passed to print statement
                    lyrunit = "\N{DEGREE SIGN}"
                    if self.prod_key=='bPerpendicular' or self.prod_key=='bParallel':
                        lyrunit = 'm'
                    log.warning("%s layer for IFG %s has R\u00b2 of %.4f and standard error of %.4f%s, automated correction applied",
                                self.prod_key, os.path.basename(self.outname), min(rsquaredarr), max(std_errarr), lyrunit)
                    rsquaredarr_rng, std_errarr_rng = self.__getCovar__('range', profprefix='corrected')
                    rsquaredarr_az, std_errarr_az = self.__getCovar__('azimuth', profprefix='corrected')
        del self.data_array_band

        return self.data_array


def prep_dem(demfilename, bbox_file, prods_TOTbbox, prods_TOTbbox_metadatalyr,
                        proj, arrshape=None, workdir='./',
                        outputFormat='ENVI', num_threads='2'):
    """Function to load and export DEM, lat, lon arrays.

    If "Download" flag is specified, DEM will be downloaded on the fly.
    """
    # If specified DEM subdirectory exists, delete contents
    workdir      = os.path.join(workdir,'DEM')
    aria_dem     = os.path.join(workdir, 'SRTM_3arcsec.dem')
    os.makedirs(workdir, exist_ok=True)

    bounds       = open_shapefile(bbox_file, 0, 0).bounds # bounds of user bbox

    # File must be physically extracted, cannot proceed with VRT format. Defaulting to ENVI format.
    outputFormat = 'ENVI' if outputFormat == 'VRT' else outputFormat

    if demfilename.lower()=='download':
        demfilename = dl_dem(aria_dem, prods_TOTbbox_metadatalyr, num_threads)

    else: # checks for user specified DEM, ensure it's georeferenced
        demfilename = os.path.abspath(demfilename)
        assert os.path.exists(demfilename), f'Cannot open DEM at: {demfilename}'
        ds_u = gdal.Open(demfilename, gdal.GA_ReadOnly)

        epsg = osr.SpatialReference(wkt=ds_u.GetProjection()).GetAttrValue('AUTHORITY',1)
        assert epsg is not None, f'No projection information in DEM: {demfilename}'
        del ds_u

    # write cropped DEM
    if demfilename == os.path.abspath(aria_dem):
        log.warning('The DEM you specified already exists in %s, '\
                'using the existing one...', os.path.dirname(aria_dem))
        ds_aria = gdal.Open(aria_dem, gdal.GA_ReadOnly)

    else:
        gdal.Warp(aria_dem, demfilename, format=outputFormat,
                cutlineDSName=prods_TOTbbox, outputBounds=bounds,
                outputType=gdal.GDT_Int16, width=arrshape[1], height=arrshape[0],
                multithread=True, options=['NUM_THREADS=%s'%(num_threads)])

        update_file = gdal.Open(aria_dem, gdal.GA_Update)
        update_file.SetProjection(proj); del update_file
        ds_aria     = gdal.Translate(f'{aria_dem}.vrt', aria_dem, format='VRT')
        log.info('Applied cutline to produce 3 arc-sec SRTM DEM: %s', aria_dem)

        # Load DEM and setup lat and lon arrays
        # pass expanded DEM for metadata field interpolation
        bounds  = list(open_shapefile(prods_TOTbbox_metadatalyr, 0, 0).bounds)
        gt      = ds_aria.GetGeoTransform()
        ds_aria = gdal.Warp('', aria_dem, format='MEM', outputBounds=bounds,
                                         xRes=abs(gt[1]), yRes=abs(gt[-1]),
                     multithread=True, options=['NUM_THREADS=%s'%(num_threads)])
        ds_aria.SetProjection(proj); ds_aria.SetDescription(aria_dem)

    # Define lat/lon arrays for fullres layers
    gt, xs, ys  = ds_aria.GetGeoTransform(), ds_aria.RasterXSize, ds_aria.RasterYSize
    Latitude    = np.linspace(gt[3], gt[3]+(gt[5]*ys), ys)
    Latitude    = np.repeat(Latitude[:, np.newaxis], xs, axis=1)
    Longitude   = np.linspace(gt[0], gt[0]+(gt[1]*xs), xs)
    Longitude   = np.repeat(Longitude[:, np.newaxis], ys, axis=1).T

    return aria_dem, ds_aria, Latitude, Longitude


def dl_dem(path_dem, path_prod_union, num_threads):
    """Download the DEM over product bbox union."""
    # Import functions
    from ARIAtools.shapefile_util import shapefile_area

    root      = os.path.splitext(path_dem)[0]
    prod_shapefile = open_shapefile(path_prod_union, 0, 0)
    WSEN      = prod_shapefile.bounds
    # If area > 450000 km2, must split requests into chunks to successfully access data
    chunk = False
    if shapefile_area(prod_shapefile, bounds = True) > 400000:
        chunk = True
        # Increase chunking size to discretize box into smaller grids
        log.warning('User-defined bounds results in an area of %d km which ' \
                    'exceeds the maximum download area of 400000; ' \
                    'downloading in chunks', \
                    shapefile_area(prod_shapefile, bounds = True))
        rows, cols = chunk_area(WSEN)

    if chunk: # Download in chunks (if necessary)
        chunked_files, k = [], 0
        for i in range(len(rows)-1):
            for j in range(len(cols)-1):
                dst = f'{root}_{k}_uncropped.tif'
                chunked_files.append(dst)
                WSEN = [cols[j], rows[i], cols[j+1], rows[i+1]]
                r    = requests.get(_world_dem.format(*WSEN), allow_redirects=True)
                with open(dst, 'wb') as fh:
                    fh.write(r.content)
                k+=1

        # Tile chunked products together after last iteration
        dst       = f'{root}_uncropped.tif'
        gdal.Warp(dst, chunked_files, multithread=True, options=[f'NUM_THREADS={num_threads}'])
        [os.remove(i) for i in glob.glob(f'{root}_*_uncropped.tif')] # remove tmp

    else:
        dst = f'{root}_uncropped.tif'
        r   = requests.get(_world_dem.format(*WSEN), allow_redirects=True)
        with open(dst, 'wb') as fh:
            fh.write(r.content)
    del r
    return dst


def merged_productbbox(metadata_dict, product_dict, workdir='./', bbox_file=None, croptounion=False, num_threads='2', minimumOverlap=0.0081, verbose=None):
    """Extract/merge productBoundingBox layers for each pair.

    Also update dict, report common track bbox
    (default is to take common intersection, but user may specify union),
    report common track union to accurately interpolate metadata fields,
    and expected shape for DEM.
    """
    # Import functions
    from ARIAtools.shapefile_util import save_shapefile, shapefile_area
    from shapely.geometry import Polygon

    # If specified workdir doesn't exist, create it
    os.makedirs(workdir, exist_ok=True)

    # If specified, check if user's bounding box meets minimum threshold area
    if bbox_file is not None:
        user_bbox    = open_shapefile(bbox_file, 0, 0)
        overlap_area = shapefile_area(user_bbox)
        if overlap_area < minimumOverlap:
            raise Exception("User bound box '%s' has an area of only %fkm\u00b2, \
                             below specified minimum threshold area %fkm\u00b2"\
                             %(bbox_file,overlap_area,minimumOverlap))

    # Extract/merge productBoundingBox layers
    for scene in product_dict:
        # Get pair name, expected in dictionary
        pair_name=scene["pair_name"][0]
        outname=os.path.join(workdir, pair_name+'.json')

        # Create union of productBoundingBox layers
        for frame in scene["productBoundingBox"]:
            prods_bbox = open_shapefile(frame, 'productBoundingBox', 1)
            if os.path.exists(outname):
                union_bbox = open_shapefile(outname, 0, 0)
                prods_bbox = prods_bbox.union(union_bbox)
            ##SS can we track and provide the proj information of the geojson?
            save_shapefile(outname, prods_bbox, 'GeoJSON')
        scene["productBoundingBox"]=[outname]

    prods_TOTbbox=os.path.join(workdir, 'productBoundingBox.json')
    # Need to track bounds of max extent to avoid metadata interpolation issues
    prods_TOTbbox_metadatalyr=os.path.join(workdir, 'productBoundingBox_croptounion_formetadatalyr.json')
    sceneareas=[open_shapefile(i['productBoundingBox'][0], 0, 0).area for i in product_dict]
    save_shapefile(prods_TOTbbox_metadatalyr, open_shapefile(product_dict[
        sceneareas.index(max(sceneareas))]['productBoundingBox'][0], 0, 0), 'GeoJSON')

    # Initiate intersection file with bbox, if bbox specified
    if bbox_file is not None:
        save_shapefile(prods_TOTbbox, open_shapefile(bbox_file, 0, 0), 'GeoJSON')
    # Intiate intersection with largest scene, if bbox NOT specified
    else:
        save_shapefile(prods_TOTbbox, open_shapefile(
            product_dict[sceneareas.index(max(
                    sceneareas))]['productBoundingBox'][0], 0, 0), 'GeoJSON')
    rejected_scenes=[]
    for scene in product_dict:
        prods_bbox = open_shapefile(scene['productBoundingBox'][0], 0, 0)
        total_bbox = open_shapefile(prods_TOTbbox, 0, 0)
        total_bbox_metadatalyr = open_shapefile(prods_TOTbbox_metadatalyr, 0, 0)
        # Generate footprint for the union of all products
        if croptounion:
            # Get union
            total_bbox             = total_bbox.union(prods_bbox)
            total_bbox_metadatalyr = total_bbox_metadatalyr.union(prods_bbox)
            # Save to file
            save_shapefile(prods_TOTbbox, total_bbox, 'GeoJSON')
            save_shapefile(prods_TOTbbox_metadatalyr, total_bbox_metadatalyr, 'GeoJSON')
        # Generate footprint for the common intersection of all products
        else:
            # Now pass track intersection for cutline
            prods_bbox = prods_bbox.intersection(total_bbox)
            # Estimate percentage of overlap with bbox
            if prods_bbox.bounds==():
                log.debug('Rejected scene %s has no common overlap with bbox'%(scene['productBoundingBox'][0]))
                rejected_scenes.append(product_dict.index(scene))
                os.remove(scene['productBoundingBox'][0])
            else:
                overlap_area=shapefile_area(prods_bbox)
                # Kick out scenes below specified overlap threshold
                if overlap_area < minimumOverlap:
                    log.debug("Rejected scene %s has only %fkm\u00b2 overlap with bbox"%(scene['productBoundingBox'][0],overlap_area))
                    rejected_scenes.append(product_dict.index(scene))
                    os.remove(scene['productBoundingBox'][0])
                else:
                    save_shapefile(prods_TOTbbox, prods_bbox, 'GeoJSON')
                    # Need to track bounds of max extent to avoid metadata interpolation issues
                    total_bbox_metadatalyr=total_bbox_metadatalyr.union(open_shapefile(scene['productBoundingBox'][0], 0, 0))
                    save_shapefile(prods_TOTbbox_metadatalyr, total_bbox_metadatalyr, 'GeoJSON')

    # Remove scenes with insufficient overlap w.r.t. bbox
    if rejected_scenes!=[]:
        log.info("%d out of %d interferograms rejected for not meeting specified spatial thresholds", len(rejected_scenes), len(product_dict))
    metadata_dict = [i for j, i in enumerate(metadata_dict) if j not in rejected_scenes]
    product_dict = [i for j, i in enumerate(product_dict) if j not in rejected_scenes]
    if product_dict==[]:
        raise Exception('No common track overlap, footprints cannot be generated.')

    # If bbox specified, intersect with common track intersection/union
    if bbox_file is not None:
        user_bbox=open_shapefile(bbox_file, 0, 0)
        total_bbox=open_shapefile(prods_TOTbbox, 0, 0)
        user_bbox=user_bbox.intersection(total_bbox)
        save_shapefile(prods_TOTbbox, user_bbox, 'GeoJSON')
    else:
        bbox_file=prods_TOTbbox

    # Warp the first scene with the output-bounds defined above
    # ensure output-bounds are an integer multiple of interferometric grid and adjust if necessary
    OG_bounds = list(open_shapefile(bbox_file, 0, 0).bounds)
    gt     = gdal.Info(product_dict[0]['unwrappedPhase'][0], \
             format='json')['geoTransform']
    arrres = [abs(gt[1]), abs(gt[-1])]
    vrt0   = gdal.BuildVRT('', product_dict[0]['unwrappedPhase'][0])
    ds     = gdal.Warp('', vrt0, format="MEM", outputBounds=OG_bounds, xRes=arrres[0],
                             yRes=arrres[1],targetAlignedPixels=True, multithread=True,
                                options=['NUM_THREADS = %s'%(num_threads)])

    # Get shape of full res layers
    arrshape = [ds.RasterYSize, ds.RasterXSize]
    gtn      = ds.GetGeoTransform()
    new_bounds = [gtn[0], gtn[3] + (gtn[-1] * arrshape[0]), gtn[0] +
                                            (gtn[1] * arrshape[1]), gtn[3]]

    if OG_bounds != new_bounds:
        # Use shapely to make list
        user_bbox = Polygon(np.column_stack((np.array([new_bounds[0],new_bounds[2],new_bounds[2],new_bounds[0],new_bounds[0]]),
                    np.array([new_bounds[1],new_bounds[1],new_bounds[3],new_bounds[3],new_bounds[1]])))) #Pass lons/lats to create polygon
        # Save polygon in shapefile
        bbox_file = os.path.join(os.path.dirname(workdir), 'user_bbox.json')
        save_shapefile(bbox_file, user_bbox, 'GeoJSON')
        total_bbox = open_shapefile(prods_TOTbbox, 0, 0)
        user_bbox = user_bbox.intersection(total_bbox)
        save_shapefile(prods_TOTbbox, user_bbox, 'GeoJSON')
    # Get projection of full res layers
    proj = ds.GetProjection()
    del ds

    return metadata_dict, product_dict, bbox_file, prods_TOTbbox, prods_TOTbbox_metadatalyr, arrshape, proj


def export_products(full_product_dict, bbox_file, prods_TOTbbox, layers, rankedResampling=False, dem=None, lat=None, lon=None, mask=None, outDir='./',outputFormat='VRT', stitchMethodType='overlap', verbose=None, num_threads='2', multilooking=None):
    """Export layer and 2D meta-data layers (at the product resolution).

    The function finalize_metadata is called to derive the 2D metadata layer.
    Dem/lat/lon arrays must be passed for this process.
    The keys specify which layer to extract from the dictionary.
    All products are cropped by the bounds from the input bbox_file,
    and clipped to the track extent denoted by the input prods_TOTbbox.
    Optionally, a user may pass a mask-file.
    """
    ##Import functions
    from ARIAtools.vrtmanager import resampleRaster
    from ARIAtools import progBar

    if not layers:
        # only get bbox
        return
    bounds         = open_shapefile(bbox_file, 0, 0).bounds

    if dem is not None:
        gt         = dem.GetGeoTransform()
        dem_bounds = [gt[0], gt[3] + (gt[-1]*dem.RasterYSize),
                                gt[0] + (gt[1]*dem.RasterXSize), gt[3]]

    # Loop through user expected layers
    for key in layers:
        product_dict = [[j[key] for j in full_product_dict], [j["pair_name"] for j in full_product_dict]]
        workdir      = os.path.join(outDir,key)

        ##Progress bar
        prog_bar = progBar.progressBar(maxValue=len(product_dict[0]),prefix='Generating: '+key+' - ')

        # If specified workdir doesn't exist, create it
        if not os.path.exists(workdir):
            os.mkdir(workdir)
        # Mask specified, so file must be physically extracted, cannot proceed with VRT format. Defaulting to ENVI format.
        if outputFormat=='VRT' and mask is not None:
           outputFormat = 'ENVI'

        # Iterate through all IFGs
        for i in enumerate(product_dict[0]):
            outname = os.path.abspath(os.path.join(workdir, product_dict[1][i[0]][0]))
            ##Update progress bar
            prog_bar.update(i[0]+1,suffix=product_dict[1][i[0]][0])

            # Extract/crop metadata layers
            if any(":/science/grids/imagingGeometry" in s for s in [i[1]][0]):
                # create directory for quality control plots
                if verbose:
                    os.makedirs(os.path.join(outDir,'metadatalyr_plots', key), exist_ok=True)

                # make VRT pointing to metadata layers in standard product
                gdal.BuildVRT(outname +'.vrt', [i[1]][0])

                if dem is None:
                    raise Exception('No DEM input specified. Cannot extract 3D imaging geometry layers without DEM to intersect with.')

                # Check if height layers are consistent, and if not exit with error
                height_list = [gdal.Info(i, format='json')['metadata'][''] \
                              ['NETCDF_DIM_heightsMeta_VALUES'] \
                              for i in [i[1]][0]]
                if len(set(height_list))==1:
                    gdal.Open(outname+'.vrt').SetMetadataItem( \
                              'NETCDF_DIM_heightsMeta_VALUES', \
                              gdal.Info([i[1]][0][0], format='json') \
                              ['metadata'][''] \
                              ['NETCDF_DIM_heightsMeta_VALUES'])
                else:
                    raise Exception('Inconsistent heights for metadata layer(s) ', [i[1]][0], ' corresponding heights: ', height_list)

                # Pass metadata layer VRT, with DEM filename and output name to interpolate/intersect with DEM before cropping
                finalize_metadata(outname, bounds, dem_bounds, prods_TOTbbox, dem, lat, lon, mask, outputFormat, verbose=verbose)

            # Extract/crop full res layers, except for "unw" and "conn_comp" which requires advanced stitching
            elif key != 'unwrappedPhase' and key != 'connectedComponents':
                opts  = gdal.WarpOptions(format=outputFormat,
                                         cutlineDSName=prods_TOTbbox,
                                         outputBounds=bounds,
                                         multithread=True,
                                     options=['NUM_THREADS=%s'%(num_threads)])

                if outputFormat=='VRT' and mask is None:
                    # building the virtual vrt
                    gdal.BuildVRT(outname+ "_uncropped" +'.vrt', [i[1]][0])
                    # building the cropped vrt
                    gdal.Warp(outname+'.vrt', outname+"_uncropped"+'.vrt', options=opts)
                else:
                    # building the VRT
                    gdal.BuildVRT(outname +'.vrt', [i[1]][0])
                    gdal.Warp(outname, outname+'.vrt', options=opts)

                    # Update VRT
                    gdal.Translate(outname+'.vrt', outname, format="VRT")

                    # Apply mask (if specified).
                    if mask is not None:
                        update_file = gdal.Open(outname, gdal.GA_Update)
                        arr         = gdal.Open(outname+'.vrt').ReadAsArray()
                        update_file.GetRasterBand(1).WriteArray(mask.ReadAsArray()*arr)
                        del update_file

            # Extract/crop "unw" and "conn_comp" layers leveraging the two stage unwrapper
            else:
                # Check if unw phase and connected components are already generated
                pname = product_dict[1][i[0]][0]
                f1    = os.path.join(outDir,'unwrappedPhase', pname)
                f2    = os.path.join(outDir,'connectedComponents', pname)
                if not os.path.exists(f1) or not os.path.exists(f2):
                    # extract the inputs required for stitching of unwrapped and connected component files
                    full_prod       = full_product_dict[i[0]]
                    unw_files       = full_prod['unwrappedPhase']
                    conn_files      = full_prod['connectedComponents']
                    prod_bbox_files = full_prod['productBoundingBoxFrames']
                    # based on the key define the output directories
                    outFileUnw      = os.path.join(outDir,'unwrappedPhase',  pname)
                    outFileConnComp = os.path.join(outDir,'connectedComponents',  pname)

                    # calling the stitching methods
                    if stitchMethodType == 'overlap':
                        print ('\nStitching:', stitchMethodType)
                        product_stitch_overlap(unw_files, conn_files,
                                prod_bbox_files, bounds, prods_TOTbbox, outFileUnw,
                                outFileConnComp, outputFormat, mask, num_threads, verbose)

                    elif stitchMethodType == '2stage':
                        print ('\nStitching:', stitchMethodType)
                        product_stitch_2stage(unw_files, conn_files, prod_bbox_files,
                                            bounds, prods_TOTbbox,
                                            outFileUnw=outFileUnw,
                                            outFileConnComp=outFileConnComp,
                                            outputFormat=outputFormat,
                                            mask=mask, num_threads=num_threads,
                                            verbose=verbose)

                    #If necessary, resample both unw/conn_comp files
                    if multilooking is not None:
                        resampleRaster(outFileConnComp, multilooking, bounds, prods_TOTbbox, rankedResampling, outputFormat=outputFormat, num_threads=num_threads)

            #If necessary, resample raster
            if multilooking is not None and key!='unwrappedPhase' and key!='connectedComponents':
                resampleRaster(outname, multilooking, bounds, prods_TOTbbox, rankedResampling, outputFormat=outputFormat, num_threads=num_threads)

        prog_bar.close()
    return


def finalize_metadata(outname, bbox_bounds, dem_bounds, prods_TOTbbox, dem, lat, lon, mask=None, outputFormat='ENVI', verbose=None, num_threads='2'):
    """Interpolate and extract 2D metadata layer.

    2D metadata layer is derived by interpolating and then intersecting
    3Dlayers with a DEM.
    Lat/lon arrays must also be passed for this process.
    """
    # import dependencies
    import scipy

    # Import functions
    from ARIAtools.vrtmanager import renderVRT

    # File must be physically extracted, cannot proceed with VRT format. Defaulting to ENVI format.
    if outputFormat=='VRT':
        outputFormat='ENVI'

    # get final shape
    arrshape = gdal.Info(dem.GetDescription(), format='json')['size'][::-1]
    # load layered metadata array
    data_array = gdal.Warp('', outname+'.vrt', \
                 options=gdal.WarpOptions(format="MEM", multithread=True, \
                 options=['NUM_THREADS=%s'%(num_threads)]))
    
    #metadata layer quality check, correction applied if necessary
    data_array = metadata_qualitycheck(data_array, os.path.basename(os.path.dirname(outname)), outname, verbose).data_array

    # Define lat/lon/height arrays for metadata layers
    heightsMeta = np.array(gdal.Info(outname+'.vrt', format='json') \
                ['metadata']['']['NETCDF_DIM_heightsMeta_VALUES'] \
                [1:-1].split(','), dtype='float32')
    ##SS Do we need lon lat if we would be doing gdal reproject using projection and transformation? See our earlier discussions.
    latitudeMeta=np.linspace(data_array.GetGeoTransform()[3],data_array.GetGeoTransform()[3]+(data_array.GetGeoTransform()[5]*data_array.RasterYSize),data_array.RasterYSize)
    longitudeMeta=np.linspace(data_array.GetGeoTransform()[0],data_array.GetGeoTransform()[0]+(data_array.GetGeoTransform()[1]*data_array.RasterXSize),data_array.RasterXSize)

    # First, using the height/latitude/longitude arrays corresponding to the metadata layer, set-up spatial 2D interpolator. Using this, perform vertical 1D interpolation on cube, and then use result to set-up a regular-grid-interpolator. Using this, pass DEM and full-res lat/lon arrays in order to get intersection with DEM.

    # 2D interpolation
    #mask by nodata value
    interp_2d = InterpCube(np.ma.masked_where(data_array.ReadAsArray() == data_array.GetRasterBand(1).GetNoDataValue(), \
        data_array.ReadAsArray()),heightsMeta,np.flip(latitudeMeta, axis=0),longitudeMeta)
    out_interpolated=np.zeros((heightsMeta.shape[0],latitudeMeta.shape[0],longitudeMeta.shape[0]))

    # 3D interpolation
    for hgt in enumerate(heightsMeta):
        for line in enumerate(latitudeMeta):
            for pixel in enumerate(longitudeMeta):
                out_interpolated[hgt[0], line[0], pixel[0]] = interp_2d(line[1], pixel[1], hgt[1])
    out_interpolated=np.flip(out_interpolated, axis=0)
    # interpolate to interferometric grid
    interpolator = scipy.interpolate.RegularGridInterpolator((heightsMeta,np.flip(latitudeMeta, axis=0),longitudeMeta), out_interpolated, method='linear', fill_value=data_array.GetRasterBand(1).GetNoDataValue(), bounds_error=False)

    try:
        out_interpolated = interpolator(np.stack((np.flip(dem, axis=0), lat, lon), axis=-1))
    except:
        #chunk data to conserve memory
        out_interpolated = []
        # need to mask nodata
        dem_array = dem.ReadAsArray()
        dem_array = np.ma.masked_where(dem_array == dem.GetRasterBand(1).GetNoDataValue(), dem_array)
        dem_array=np.array_split(dem.ReadAsArray(), 100) ; dem_array=[x for x in dem_array if x.size > 0]
        lat=np.array_split(lat, 100) ; dem_array=[x for x in lat if x.size > 0]
        lon=np.array_split(lon, 100) ; dem_array=[x for x in lon if x.size > 0]
        for i in enumerate(dem_array):
            out_interpolated.append(interpolator(np.stack((np.flip(i[1], axis=0), lat[i[0]], lon[i[0]]), axis=-1)))
        out_interpolated=np.concatenate(out_interpolated, axis=0)
        del dem_array

    # Save file
    renderVRT(outname+'_temp', out_interpolated, geotrans=dem.GetGeoTransform(), drivername=outputFormat, gdal_fmt=data_array.ReadAsArray().dtype.name, proj=dem.GetProjection(), nodata=data_array.GetRasterBand(1).GetNoDataValue())

    # Since metadata layer extends at least one grid node outside of the expected track bounds, it must be cut to conform with these bounds.
    # Crop to track extents
    gdal.Warp(outname, outname+'_temp', options=gdal.WarpOptions(format=outputFormat, cutlineDSName=prods_TOTbbox, outputBounds=bbox_bounds, dstNodata=data_array.GetRasterBand(1).GetNoDataValue(), width=arrshape[1], height=arrshape[0], multithread=True, options=['NUM_THREADS=%s'%(num_threads)+' -overwrite']))
    #remove temp files
    for i in glob.glob(outname+'_temp*'): os.remove(i)

    # Update VRT
    gdal.Translate(outname+'.vrt', outname, options=gdal.TranslateOptions(format="VRT"))

    # Apply mask (if specified)
    if mask is not None:
        out_interpolated = gdal.Open(outname).ReadAsArray()
        out_interpolated = mask.ReadAsArray()*out_interpolated
        # Update VRT with new raster
        update_file=gdal.Open(outname,gdal.GA_Update)
        update_file.GetRasterBand(1).WriteArray(out_interpolated)
        del update_file

    del out_interpolated, interpolator, interp_2d, data_array


def tropo_correction(full_product_dict, tropo_products, bbox_file,
                     prods_TOTbbox, outDir='./', outputFormat='VRT',
                     verbose=None, num_threads='2'):
    """Perform tropospheric corrections.

    Must provide valid path to GACOS products.
    All products are cropped by the bounds from the input bbox_file,
    and clipped to the track extent denoted by the input prods_TOTbbox.
    """
    # Import functions
    import tarfile
    from datetime import datetime
    from ARIAtools.vrtmanager import renderVRT, rscGacos, tifGacos
    from ARIAtools.shapefile_util import save_shapefile
    from shapely.geometry import Polygon

    # File must be physically extracted, cannot proceed with VRT format. Defaulting to ENVI format.
    outputFormat = 'ENVI' if outputFormat == 'VRT' else outputFormat

    user_bbox    = open_shapefile(bbox_file, 0, 0)
    bounds       = user_bbox.bounds

    product_dict = [[j['unwrappedPhase'] for j in full_product_dict[1]],
                  [j['lookAngle'] for j in full_product_dict[1]],
                  [j["pair_name"] for j in full_product_dict[1]]]
    metadata_dict = [[j['azimuthZeroDopplerMidTime'] for j in \
                    full_product_dict[0]],
                   [j['wavelength'] for j in full_product_dict[0]]]
    workdir = os.path.join(outDir,'tropocorrected_products')

    # If specified workdir doesn't exist, create it
    os.makedirs(workdir, exist_ok=True)

    # Get list of all dates for which standard products exist
    date_list = []
    for i in product_dict[2]:
        date_list.append(i[0][:8]); date_list.append(i[0][9:])
    date_list = list(set(date_list)) # trim to unique dates only

    ### Determine if file input is single file, a list, or wildcard.
    # If list of files
    if len([str(val) for val in tropo_products.split(',')]) > 1:
        tropo_products = [str(i) for i in tropo_products.split(',')]
        #tropo_products=[os.path.abspath(item) for sublist in [glob.glob(os.path.expanduser(os.path.expandvars(i))) if '*' in i else [i] for i in tropo_products] for item in sublist]
        # Sort and parse tropo products
        tropo_sublist = []
        for i in tropo_products:
            # If wildcard
            if '*' in i:
                tropo_sublist.append( \
                     glob.glob(os.path.expanduser(os.path.expandvars(i))))
            else:
                tropo_sublist.append([i])
        # Finalize list of tropo products
        tropo_products = []
        for sublist in tropo_sublist:
            for item in sublist:
                tropo_products.append(os.path.abspath(item))

    # If single file or wildcard
    else:
        # If single file
        if os.path.isfile(tropo_products):
            tropo_products = [tropo_products]
        # If wildcard
        else:
            tropo_products = glob.glob(os.path.expanduser( \
                                       os.path.expandvars(tropo_products)))
        # Convert relative paths to absolute paths
        tropo_products = [os.path.abspath(i) for i in tropo_products]
    if len(tropo_products) == 0:
        raise Exception('No file match found')

    ###Extract tarfiles
    # Setup dictionary to track for products that are to be merged
    tropo_date_dict = {}
    for i in date_list:
        tropo_date_dict[i] = []
        tropo_date_dict[i+"_UTC"] = []
    for i in enumerate(tropo_products):
        if not os.path.isdir(i[1]) and not i[1].endswith('.ztd') \
            and not i[1].endswith('.tif'):
            untar_dir = os.path.join(os.path.abspath(os.path.join(i[1], \
                         os.pardir)),
                        os.path.basename(i[1]).split('.')[0] + '_extracted')
            if not tarfile.is_tarfile(i[1]):
                raise Exception('Cannot extract %s because it is not a ' \
                                'valid tarfile. Resolve this ' \
                                'and relaunch'%(i[1]))
            log.info('Extracting GACOS tarfile %s to %s.',
                os.path.basename(i[1]), untar_dir)
            tarfile.open(i[1]).extractall(path = untar_dir)
            tropo_products[i[0]] = untar_dir
        # Loop through each GACOS product file, differentiating between direct input list of GACOS products vs parent directory
        if i[1].endswith('.ztd') or i[1].endswith('.tif'):
            ztd_list = [i[1]]
        else:
            ztd_list = glob.glob(os.path.join(tropo_products[i[0]], '*.ztd')) \
                + glob.glob(os.path.join(tropo_products[i[0]], '*.tif'))
            # prioritize older .ztd over .tif duplicates if the former exists
            # older .ztd files contain UTC time info
            ztd_list = [i for i in ztd_list if not (i.endswith('.tif') and i.split('.tif')[0] in ztd_list)]
        for k in ztd_list:
            # Only check files corresponding to standard product dates
            ztd_basename = os.path.basename(k)
            ztd_basename = ztd_basename.split('.tif')[0].split('.ztd')[0]
            print('date_list',date_list)
            print('ztd_basename',ztd_basename)
            if ztd_basename in date_list:
                tropo_date_dict[ztd_basename].append(k)
                if os.path.exists(k+'.rsc'):
                    tropo_date_dict[ztd_basename+"_UTC"].append( \
                         ztd_basename[:4] + '-' \
                         + ztd_basename[4:6] \
                         + '-' + ztd_basename[6:8] + '-' \
                         + open(k+'.rsc', 'r').readlines()[-1].split()[1])
                else:
                    tropo_date_dict[ztd_basename+"_UTC"].append( \
                         ztd_basename[:4] + '-' \
                         + ztd_basename[4:6] \
                         + '-' + ztd_basename[6:8] + '-' \
                         + 'NoneUTC')
                # make corresponding VRT file, if it doesn't exist
                if not os.path.exists(k+'.vrt'):
                    # parse metadata from RSC if it exists
                    if os.path.exists(k+'.rsc'):
                        tropo_rsc_dict={}
                        for line in open(k+'.rsc', 'r').readlines():
                            tropo_rsc_dict[line.split()[0]]=line.split()[1]
                        gacos_prod = np.fromfile(k, dtype='float32').reshape( \
                             int(tropo_rsc_dict['FILE_LENGTH']), \
                             int(tropo_rsc_dict['WIDTH']))
                    else:
                        tropo_rsc_dict = tifGacos(k)
                        gacos_prod = gdal.Open(k).ReadAsArray()
                        print("tropo_rsc_dict",tropo_rsc_dict)
                    # Save as GDAL file, using proj from first unwrappedPhase file
                    renderVRT(k, gacos_prod,
                        geotrans=(float(tropo_rsc_dict['X_FIRST']),
                        float(tropo_rsc_dict['X_STEP']),
                        0.0,
                        float(tropo_rsc_dict['Y_FIRST']),
                        0.0,
                        float(tropo_rsc_dict['Y_STEP'])),
                        drivername=outputFormat,
                        gdal_fmt='float32',
                        proj = ''.join(os.path.join(outDir,'unwrappedPhase', \
                              product_dict[2][0][0])['coordinateSystem'] \
                              ['wkt'].split()),
                        nodata=0.)
                    gacos_prod = None
                    log.debug('GACOS product %s successfully converted to ' \
                              'GDAL-readable raster', k)
                # make corresponding RSC file, if it doesn't exist
                if not os.path.exists(k+'.rsc'):
                    rscGacos(os.path.join(k+'.vrt'), os.path.join(k+'.rsc'),
                             tropo_date_dict)

    # If multiple GACOS directories, merge products.
    tropo_products = list(set([os.path.dirname(i) \
                          if (i.endswith('.ztd') or i.endswith('.tif')) \
                          else i for i in tropo_products]))
    if len(tropo_products)>1:
        tropo_products=os.path.join(outDir,'merged_GACOS')
        log.info('Stitching/storing GACOS products in %s.', tropo_products)
        # If specified merged directory doesn't exist, create it
        if not os.path.exists(os.path.join(outDir,'merged_GACOS')):
            os.mkdir(os.path.join(outDir,'merged_GACOS'))

        for i in tropo_date_dict:
            # only make rsc/vrt files if valid product
            if 'UTC' not in i and tropo_date_dict[i]!=[]:
                outname=os.path.join(outDir,'merged_GACOS',i+'.ztd.vrt')
                # building the VRT
                gdal.BuildVRT(outname, tropo_date_dict[i])
                geotrans=gdal.Open(outname).GetGeoTransform()
                # Create merged rsc file
                rscGacos(outname, merged_rsc, tropo_date_dict)
    else:
        tropo_products = tropo_products[0]

    # Estimate percentage of overlap with tropospheric product
    for i in glob.glob(os.path.join(tropo_products,'*.vrt')):
        # create shapefile
        geotrans = gdal.Open(i).GetGeoTransform()
        bbox = [geotrans[3] \
                 + (gdal.Open(i).ReadAsArray().shape[0]*geotrans[-1]),
                 geotrans[3],
                 geotrans[0],
                 geotrans[0] \
                 + (gdal.Open(i).ReadAsArray().shape[1]*geotrans[1])
        ]
        bbox = Polygon(np.column_stack( \
                       (np.array([bbox[2], bbox[3], bbox[3],bbox[2],bbox[2]]),
                        np.array([bbox[0],bbox[0],bbox[1],bbox[1],bbox[0]]))))
        save_shapefile(i+'.json', bbox, 'GeoJSON')
        per_overlap = ((user_bbox.intersection( \
                      open_shapefile(i+'.json', 0, 0)).area) \
                      / (user_bbox.area))*100
        if per_overlap != 100. and per_overlap != 0.:
            log.warning('Common track extent only has %d overlap with' \
                        'tropospheric product %d\n', per_overlap, i[0])
        if per_overlap == 0.:
            raise Exception('No spatial overlap between tropospheric ' \
                            'product %s and defined bounding box. ' \
                            'Resolve conflict and relaunch', i[1])

    # Iterate through all IFGs and apply corrections
    missing_products = []
    for i in range(len(product_dict[0])):
        outname = os.path.join(workdir,product_dict[2][i][0])
        unwname = os.path.join(outDir,'unwrappedPhase', product_dict[2][i][0])
        tropo_reference = os.path.join(tropo_products,
                          product_dict[2][i][0][:8] + '.ztd.vrt')
        tropo_secondary = os.path.join(tropo_products,
                          product_dict[2][i][0][9:] + '.ztd.vrt')
        # if .ztd products don't exist, check if .tif exists
        if not os.path.exists(tropo_reference):
            tropo_reference = os.path.join(tropo_products,
                              product_dict[2][i][0][:8] + '.ztd.tif.vrt')
        if not os.path.exists(tropo_secondary):
            tropo_secondary = os.path.join(tropo_products,
                              product_dict[2][i][0][9:] + '.ztd.tif.vrt')
        # skip if corrected already generated and does not need to be updated
        if os.path.exists(outname):
            # get unwrappedPhase geotrans and productbounding box
            unw_prodcheck = gdal.Open(unwname)
            unw_geotrans = unw_prodcheck.GetGeoTransform()
            unw_prodcheck = np.isfinite(unw_prodcheck.ReadAsArray())
            tropo_prodcheck = gdal.Open(outname)
            output_geotrans = tropo_prodcheck.GetGeoTransform()
            tropo_prodcheck = np.isfinite(tropo_prodcheck.ReadAsArray())
            if unw_geotrans == output_geotrans and np.array_equal( \
                               unw_prodcheck, tropo_prodcheck):
                continue
            del unw_prodcheck, tropo_prodcheck
        if os.path.exists(tropo_reference) and os.path.exists(tropo_secondary):
            # Check if tropo products are temporally consistent with IFG
            for j in [tropo_reference, tropo_secondary]:
                # Get ARIA product times
                aria_rsc_dict = {}
                aria_rsc_dict['azimuthZeroDopplerMidTime'] = \
                    [datetime.strptime(os.path.basename(j)[:4]
                    + '-' + os.path.basename(j)[4:6]
                    + '-' + os.path.basename(j)[6:8]
                    + '-' + m[11:], "%Y-%m-%d-%H:%M:%S.%f") \
                     for m in metadata_dict[0][0]]
                # Get tropo product UTC times
                tropo_rsc_dict = {}
                tropo_rsc_dict['TIME_OF_DAY'] = open(j[:-4]+'.rsc', \
                     'r').readlines()[-1].split()[1].split('UTC')[:-1]
                # If new TIF product, UTC times not available
                if 'None' in tropo_rsc_dict['TIME_OF_DAY'][0]:
                    tropo_rsc_dict['TIME_OF_DAY'] = [ \
                         max(aria_rsc_dict['azimuthZeroDopplerMidTime'])]
                # If stitched tropo product, must account for date change (if applicable)
                elif '-' in tropo_rsc_dict['TIME_OF_DAY'][0]:
                    tropo_rsc_dict['TIME_OF_DAY'] = [datetime.strptime(m[:10]
                        + '-' + m[11:].split('.')[0] + '-'
                        + str(round(float('0.' + m[11:].split('.')[1])*60)),
                        "%Y-%m-%d-%H-%M") \
                         for m in tropo_rsc_dict['TIME_OF_DAY']
                    ]
                else:
                    tropo_rsc_dict['TIME_OF_DAY'] = [datetime.strptime( \
                         os.path.basename(j)[:4] + '-'
                        + os.path.basename(j)[4:6] + '-'
                        + os.path.basename(j)[6:8] + '-'
                        + tropo_rsc_dict['TIME_OF_DAY'][0].split('.')[0]
                        + '-' + str(round(float('0.'
                        + tropo_rsc_dict['TIME_OF_DAY'][0].split('.')[-1]) \
                         *60)), "%Y-%m-%d-%H-%M")
                    ]

                # Check and report if tropospheric product falls outside of standard product range
                latest_start = max(aria_rsc_dict['azimuthZeroDopplerMidTime']
                                   + [min(tropo_rsc_dict['TIME_OF_DAY'])])
                earliest_end = min(aria_rsc_dict['azimuthZeroDopplerMidTime']
                                   + [max(tropo_rsc_dict['TIME_OF_DAY'])])
                delta = (earliest_end - latest_start).total_seconds() + 1
                if delta<0:
                    log.warning('tropospheric product was generated %f ' \
                                'secs outside of acquisition interval for ' \
                                'scene %s in IFG %s',
                                abs(delta), os.path.basename(j)[:8],
                                product_dict[2][i][0])

            # Open unwrappedPhase and mask nodata
            unwphase = gdal.Open(unwname)
            geotrans = unwphase.GetGeoTransform()
            proj = unwphase.GetProjection()
            unwnodata = unwphase.GetRasterBand(1).GetNoDataValue()
            unwphase = unwphase.ReadAsArray()
            arrshape = unwphase.shape # shape of output array to match ifgs
            unwphase = np.ma.masked_where(unwphase == unwnodata, unwphase)

            # Open corresponding tropo products and pass the difference
            tropo_product = gdal.Warp('', tropo_reference, format="MEM",
                                      cutlineDSName=prods_TOTbbox,
                                      outputBounds=bounds, width=arrshape[1],
                                      height=arrshape[0], resampleAlg='lanczos',
                                      dstNodata=0., multithread=True,
                                      options=['NUM_THREADS=%s' \
                                       %(num_threads)]).ReadAsArray()

            tropo_product = np.ma.masked_where(tropo_product == 0.,
                                               tropo_product)
            tropo_secondary = gdal.Warp('', tropo_secondary, format="MEM",
                                        cutlineDSName=prods_TOTbbox,
                                        outputBounds=bounds, width=arrshape[1],
                                        height=arrshape[0],
                                        resampleAlg='lanczos', dstNodata=0.,
                                        multithread=True,
                                        options=['NUM_THREADS=%s' \
                                         %(num_threads)]).ReadAsArray()

            tropo_secondary = np.ma.masked_where(tropo_secondary == 0.,
                                                 tropo_secondary)
            tropo_product   = np.subtract(tropo_secondary, tropo_product)

            # Convert troposphere to rad
            tropo_product = np.divide(tropo_product,
                                      float(metadata_dict[1][i][0]) \
                                      / (4*np.pi))
            # Account for lookAngle
            # if in TS mode, only 1 lookfile would be generated, so check for this
            if os.path.exists(os.path.join(outDir, 'lookAngle',
                              product_dict[2][i][0])):
                lookfile = gdal.Open(os.path.join(outDir, 'lookAngle',
                                   product_dict[2][i][0])).ReadAsArray()
            else:
                lookfile = gdal.Open(os.path.join(outDir, 'lookAngle',
                                     product_dict[2][0][0])).ReadAsArray()
            lookfile = np.sin(np.deg2rad(np.ma.masked_where(lookfile == 0.,
                              lookfile)))
            tropo_product = np.divide(tropo_product, lookfile)

            #Correct phase and save to file
            unwphase = np.subtract(unwphase, tropo_product)
            np.ma.set_fill_value(unwphase, unwnodata)
            np.ma.set_fill_value(tropo_product, 0.)
            renderVRT(outname+'_tropodiff', tropo_product.filled(),
                      geotrans=geotrans, drivername=outputFormat,
                      gdal_fmt='float32', proj=proj, nodata=0.)
            renderVRT(outname, unwphase.filled(),
                      geotrans=geotrans, drivername=outputFormat,
                      gdal_fmt='float32', proj=proj, nodata=unwnodata)

            del unwphase, tropo_product, tropo_reference, \
                tropo_secondary, lookfile

        else:
            log.warning('Must skip IFG %s, because the tropospheric ' \
                        'products corresponding to the reference and/or ' \
                        'secondary products are not found in the ' \
                        'specified folder %s',
                        product_dict[2][i][0], tropo_products)
            for j in [tropo_reference, tropo_secondary]:
                if not os.path.exists(j) and j not in missing_products:
                    missing_products.append(j)
    # Print list of dates missing tropospheric corrections
    if len(missing_products) > 0:
        missing_products = [os.path.basename(i)[:8] for i in missing_products]
        log.debug("Tropo products for the following dates are missing:")
        log.debug(missing_products)


def main(inps=None):
    """Main workflow for extracting layers from ARIA products."""
    from ARIAtools.ARIAProduct import ARIA_standardproduct
    print ('*****************************************************************')
    print ('*** Extract Product Function ***')
    print ('*****************************************************************')

    # if user bbox was specified, file(s) not meeting imposed spatial criteria are rejected.
    # Outputs = arrays ['standardproduct_info.products'] containing grouped “radarmetadata info” and “data layer keys+paths” dictionaries for each standard product
    # In addition, path to bbox file ['standardproduct_info.bbox_file'] (if bbox specified)
    standardproduct_info = ARIA_standardproduct(inps.imgfile,
                                                bbox=inps.bbox,
                                                workdir=inps.workdir,
                                                num_threads=inps.num_threads,
                                                url_version=inps.version,
                                                verbose=inps.verbose)

    if not inps.layers and not inps.tropo_products:
        log.info('No layers specified; only creating bounding box shapes')

    elif inps.tropo_products:
        log.info('Tropospheric corrections will be applied, making sure at least unwrappedPhase and lookAngle are extracted.')
        # If no input layers specified, initialize list
        if not inps.layers: inps.layers=[]
        # If valid argument for input layers passed, parse to list
        if isinstance(inps.layers,str): inps.layers=list(inps.layers.split(',')) ; inps.layers=[i.replace(' ','') for i in inps.layers]
        if 'lookAngle' not in inps.layers: inps.layers.append('lookAngle')
        if 'unwrappedPhase' not in inps.layers: inps.layers.append('unwrappedPhase')

    elif inps.layers.lower()=='all':
        log.info('All layers are to be extracted, pass all keys.')
        inps.layers=list(standardproduct_info.products[1][0].keys())
        # Must remove productBoundingBoxes & pair-names because they are not raster layers
        inps.layers=[i for i in inps.layers if i not in ['productBoundingBox','productBoundingBoxFrames','pair_name']]

    else:
        inps.layers=list(inps.layers.split(','))
        inps.layers=[i.replace(' ','') for i in inps.layers]

    # pass number of threads for gdal multiprocessing computation
    if inps.num_threads.lower()=='all':
        import multiprocessing
        log.info('User specified use of all %s threads for gdal multiprocessing', str(multiprocessing.cpu_count()))
        inps.num_threads='ALL_CPUS'
    log.info('Thread count specified for gdal multiprocessing = %s', inps.num_threads)

    # extract/merge productBoundingBox layers for each pair and update dict,
    # report common track bbox (default is to take common intersection, but user may specify union), and expected shape for DEM.
    standardproduct_info.products[0], \
    standardproduct_info.products[1], \
    standardproduct_info.bbox_file, \
    prods_TOTbbox, prods_TOTbbox_metadatalyr, arrshape, proj \
        = merged_productbbox(standardproduct_info.products[0],
                            standardproduct_info.products[1],
                            os.path.join(inps.workdir,'productBoundingBox'),
                            standardproduct_info.bbox_file,
                            inps.croptounion,
                            num_threads=inps.num_threads,
                            minimumOverlap=inps.minimumOverlap,
                            verbose=inps.verbose)

    # Load or download mask (if specified).
    if inps.mask is not None:
        inps.mask = prep_mask([[item for sublist in [list(set(d['amplitude']))
                        for d in standardproduct_info.products[1] if 'amplitude' in d] for item in sublist],
                        [item for sublist in [list(set(d['pair_name'])) for d in
                        standardproduct_info.products[1] if 'pair_name' in d] for item in sublist]],
                        inps.mask, standardproduct_info.bbox_file, prods_TOTbbox, proj, amp_thresh=inps.amp_thresh, arrshape=arrshape,
                        workdir=inps.workdir, outputFormat=inps.outputFormat, num_threads=inps.num_threads)

    # Download/Load DEM & Lat/Lon arrays, providing bbox, expected DEM shape, and output dir as input.
    if inps.demfile is not None:
        # Pass DEM-filename, loaded DEM array, and lat/lon arrays
        inps.demfile, demfile, Latitude, Longitude = prep_dem(inps.demfile,
                    standardproduct_info.bbox_file, prods_TOTbbox,
                    prods_TOTbbox_metadatalyr, proj, arrshape=arrshape,
                    workdir=inps.workdir, outputFormat=inps.outputFormat, num_threads=inps.num_threads)
    else:
        demfile, Latitude, Longitude = None, None, None

    # Extract user expected layers
    export_products(standardproduct_info.products[1], standardproduct_info.bbox_file,
            prods_TOTbbox, inps.layers, inps.rankedResampling, dem=demfile, lat=Latitude,
            lon=Longitude, mask=inps.mask, outDir=inps.workdir, outputFormat=inps.outputFormat,
            stitchMethodType='overlap', verbose=inps.verbose, num_threads=inps.num_threads, multilooking=inps.multilooking)

    # If necessary, resample DEM/mask AFTER they have been used to extract metadata layers and mask output layers, respectively
    if inps.multilooking is not None:
        # Import functions
        from ARIAtools.vrtmanager import resampleRaster
        bounds = open_shapefile(standardproduct_info.bbox_file, 0, 0).bounds
        # Resample mask
        if inps.mask is not None:
            resampleRaster(inps.mask.GetDescription(), inps.multilooking, bounds, prods_TOTbbox,
                        inps.rankedResampling, outputFormat=inps.outputFormat, num_threads=inps.num_threads)
        # Resample DEM
        if demfile is not None:
            resampleRaster(demfile.GetDescription(), inps.multilooking, bounds,
                            prods_TOTbbox, inps.rankedResampling, outputFormat=inps.outputFormat, num_threads=inps.num_threads)

    # Perform GACOS-based tropospheric corrections (if specified).
    if inps.tropo_products:
        tropo_correction(standardproduct_info.products, inps.tropo_products,
                         standardproduct_info.bbox_file, prods_TOTbbox, outDir=inps.workdir,
                         outputFormat=inps.outputFormat, verbose=inps.verbose, num_threads=inps.num_threads)<|MERGE_RESOLUTION|>--- conflicted
+++ resolved
@@ -22,11 +22,6 @@
 ## Suppress warnings
 gdal.PushErrorHandler('CPLQuietErrorHandler')
 
-<<<<<<< HEAD
-log        = logging.getLogger(__name__)
-_world_dem = "https://portal.opentopography.org/API/globaldem?demtype="\
-               "SRTMGL1_E&west={}&south={}&east={}&north={}&outputFormat=GTiff"
-=======
 log = logging.getLogger(__name__)
 
 ## Set DEM path
@@ -41,7 +36,6 @@
 else:  # your .topoapi does not exist
     raise ValueError('Add your Open Topo API key to `~/.topoapi`.'
                      'Refer to ARIAtools installation instructions.')
->>>>>>> 623e0e89
 
 def createParser():
     """Extract specified product layers. The default will export all layers."""
