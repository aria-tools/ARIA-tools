#!/usr/bin/env python3
#~~~~~~~~~~~~~~~~~~~~~~~~~~~~~~~~~~~~~~~~~~~~~~~~~~~~~~~~~~~~~~~~~~~~~~~~~~~~~~
#
# Author: Simran Sangha & David Bekaert
# Copyright 2019, by the California Institute of Technology. ALL RIGHTS
# RESERVED. United States Government Sponsorship acknowledged.
#
#~~~~~~~~~~~~~~~~~~~~~~~~~~~~~~~~~~~~~~~~~~~~~~~~~~~~~~~~~~~~~~~~~~~~~~~~~~~~~
import os
import numpy as np
import glob
from osgeo import gdal, osr
import logging
import requests
from ARIAtools.logger import logger

from ARIAtools.shapefile_util import open_shapefile, chunk_area
from ARIAtools.mask_util import prep_mask
from ARIAtools.unwrapStitching import product_stitch_overlap, product_stitch_2stage

gdal.UseExceptions()
#Suppress warnings
gdal.PushErrorHandler('CPLQuietErrorHandler')

log = logging.getLogger(__name__)

_world_dem = "https://portal.opentopography.org/API/globaldem?demtype=SRTMGL1_E&west={}&south={}&east={}&north={}&outputFormat=GTiff"

def createParser():
    '''
       Extract specified product layers. The default will export all layers.
    '''
    import argparse
    parser = argparse.ArgumentParser(description='Program to extract data and meta-data layers from ARIA standard GUNW products. Program will handle cropping/stitching when needed. By default, the program will crop all IFGs to bounds determined by the common intersection and bbox (if specified)')
    parser.add_argument('-f', '--file', dest='imgfile', type=str,
            required=True, help='ARIA file')
    parser.add_argument('-w', '--workdir', dest='workdir', default='./', help='Specify directory to deposit all outputs. Default is local directory where script is launched.')
    parser.add_argument('-tp', '--tropo_products', dest='tropo_products', type=str, default=None, help='Path to director(ies) or tar file(s) containing GACOS products.')
    parser.add_argument('-l', '--layers', dest='layers', default=None, help='Specify layers to extract as a comma deliminated list bounded by single quotes. Allowed keys are: "unwrappedPhase", "coherence", "amplitude", "bPerpendicular", "bParallel", "incidenceAngle", "lookAngle", "azimuthAngle", "ionosphere". If "all" is specified, then all layers are extracted. If blank, will only extract bounding box.')
    parser.add_argument('-d', '--demfile', dest='demfile', type=str,
            default=None, help='DEM file. To download new DEM, specify "Download".')
    parser.add_argument('-p', '--projection', dest='projection', default='WGS84', type=str,
            help='projection for DEM. By default WGS84.')
    parser.add_argument('-b', '--bbox', dest='bbox', type=str, default=None, help="Provide either valid shapefile or Lat/Lon Bounding SNWE. -- Example : '19 20 -99.5 -98.5'")
    parser.add_argument('-m', '--mask', dest='mask', type=str, default=None, help="Path to mask file or 'Download'. File needs to be GDAL compatabile, contain spatial reference information, and have invalid/valid data represented by 0/1, respectively. If 'Download', will use GSHHS water mask. If 'NLCD', will mask classes 11, 12, 90, 95; see: https://www.mrlc.gov/national-land-cover-database-nlcd-201://www.mrlc.gov/national-land-cover-database-nlcd-2016")
    parser.add_argument('-at', '--amp_thresh', dest='amp_thresh', default=None, type=str, help='Amplitude threshold below which to mask. Specify "None" to not use amplitude mask. By default "None".')
    parser.add_argument('-nt', '--num_threads', dest='num_threads', default='2', type=str, help='Specify number of threads for multiprocessing operation in gdal. By default "2". Can also specify "All" to use all available threads.')
#    parser.add_argument('-sm', '--stitchMethod', dest='stitchMethodType',  type=str, default='overlap', help="Method applied to stitch the unwrapped data. Either 'overlap', where product overlap is minimized, or '2stage', where minimization is done on connected components, are allowed methods. Default is 'overlap'.")
    parser.add_argument('-of', '--outputFormat', dest='outputFormat', type=str, default='VRT', help='GDAL compatible output format (e.g., "ENVI", "GTiff"). By default files are generated virtually except for "bPerpendicular", "bParallel", "incidenceAngle", "lookAngle","azimuthAngle", "unwrappedPhase" as these are require either DEM intersection or corrections to be applied')
    parser.add_argument('-croptounion', '--croptounion', action='store_true', dest='croptounion', help="If turned on, IFGs cropped to bounds based off of union and bbox (if specified). Program defaults to crop all IFGs to bounds based off of common intersection and bbox (if specified).")
    parser.add_argument('-ml', '--multilooking', dest='multilooking', type=int, default=None, help='Multilooking factor is an integer multiple of standard resolution. E.g. 2 = 90m*2 = 180m')
    parser.add_argument('-rr', '--rankedResampling', action='store_true', dest='rankedResampling', help="If turned on, IFGs resampled based off of the average of pixels in a given resampling window corresponding to the connected component mode (if multilooking specified). Program defaults to lanczos resampling algorithm through gdal (if multilooking specified).")
    parser.add_argument('-mo', '--minimumOverlap', dest='minimumOverlap', type=float, default=0.0081, help='Minimum km\u00b2 area of overlap of scenes wrt specified bounding box. Default 0.0081 = 0.0081km\u00b2 = area of single pixel at standard 90m resolution"')
    parser.add_argument('-verbose', '--verbose', action='store_true', dest='verbose', help="Toggle verbose mode on.")

    return parser

def cmdLineParse(iargs = None):
    parser = createParser()
    return parser.parse_args(args=iargs)

class InterpCube(object):
    """ Class to interpolate intersection of cube with DEM """

    def __init__(self, inobj, hgtobj, latobj, lonobj):
        """ Init with h5py dataset. """
        self.data = inobj[:]
        self.hgts = hgtobj[:]
        self.offset = None
        self.interp = []
        self.latobj = latobj[:]
        self.lonobj = lonobj[:]

        self.createInterp()

    def createInterp(self):
        """ Create interpolators. """
        from scipy.interpolate import RectBivariateSpline
        self.offset = np.mean(self.data)
        for i in range(len(self.hgts)):
            self.interp.append( RectBivariateSpline(self.latobj, self.lonobj, self.data[i]-self.offset))

    def __call__(self, line, pix, h):
        """ Interpolate at a single point. """
        from scipy.interpolate import interp1d

        vals  = np.array( [x(line,pix)[0,0] for x in self.interp])
        est = interp1d(self.hgts, vals, kind='cubic')
        return est(h) + self.offset


class metadata_qualitycheck:
    '''
        Metadata quality control function. Artifacts recognized based off of covariance of cross-profiles.
        Bug-fix varies based off of layer of interest.
        Verbose mode generates a series of quality control plots with these profiles.
    '''

    def __init__(self, data_array, prod_key, outname, verbose=None):
        # Pass inputs
        self.data_array = data_array
        self.prod_key = prod_key
        self.outname = outname
        self.verbose = verbose
        self.data_array_band=data_array.GetRasterBand(1).ReadAsArray()
        #mask by nodata value
        self.data_array_band=np.ma.masked_where(self.data_array_band == self.data_array.GetRasterBand(1).GetNoDataValue(), self.data_array_band)

        if self.verbose: logger.setLevel(logging.DEBUG)

        # Run class
        self.__run__()

    def __truncateArray__(self, data_array_band, Xmask, Ymask):
        # Mask columns/rows which are entirely made up of 0s
        #first must crop all columns with no valid values
        nancols=np.all(data_array_band.mask == True, axis=0)
        data_array_band=data_array_band[:,~nancols]
        Xmask=Xmask[:,~nancols]
        Ymask=Ymask[:,~nancols]
        #first must crop all rows with no valid values
        nanrows=np.all(data_array_band.mask == True, axis=1)
        data_array_band=data_array_band[~nanrows]
        Xmask=Xmask[~nanrows]
        Ymask=Ymask[~nanrows]

        return data_array_band, Xmask, Ymask

    def __getCovar__(self, prof_direc, profprefix=''):
        from scipy.stats import linregress
        # Mask columns/rows which are entirely made up of 0s
        if self.data_array_band.mask.size!=1 and True in self.data_array_band.mask:
            Xmask,Ymask = np.meshgrid(np.arange(0, self.data_array_band.shape[1], 1), np.arange(0, self.data_array_band.shape[0], 1))
            self.data_array_band, Xmask, Ymask = self.__truncateArray__(self.data_array_band, Xmask, Ymask)

        #append prefix for plot names
        prof_direc=profprefix+prof_direc

        #iterate through transpose of matrix if looking in azimuth
        arrT=''
        if 'azimuth' in prof_direc:
            arrT='.T'
        # Cycle between range and azimuth profiles
        rsquaredarr=[]
        std_errarr=[]
        for i in enumerate(eval('self.data_array_band%s'%(arrT))):
            mid_line=i[1]
            xarr=np.array(range(len(mid_line)))
            #remove masked values from slice
            if mid_line.mask.size!=1:
                if True in mid_line.mask:
                    xarr=xarr[~mid_line.mask]
                    mid_line=mid_line[~mid_line.mask]

            #chunk array to better isolate artifacts
            chunk_size= 4
            for j in range(0, len(mid_line.tolist()), chunk_size):
                chunk = mid_line.tolist()[j:j+chunk_size]
                xarr_chunk = xarr[j:j+chunk_size]
                # make sure each iteration contains at least minimum number of elements
                if j==range(0, len(mid_line.tolist()), chunk_size)[-2] and len(mid_line.tolist()) % chunk_size != 0:
                    chunk = mid_line.tolist()[j:]
                    xarr_chunk = xarr[j:]
                #linear regression and get covariance
                slope, bias, rsquared, p_value, std_err = linregress(xarr_chunk,chunk)
                rsquaredarr.append(abs(rsquared)**2)
                std_errarr.append(std_err)
                #terminate early if last iteration would have small chunk size
                if len(chunk)>chunk_size:
                    break

            #exit loop/make plots in verbose mode if R^2 and standard error anomalous, or if on last iteration
            if (min(rsquaredarr) < 0.9 and max(std_errarr) > 0.01) or (i[0]==(len(eval('self.data_array_band%s'%(arrT)))-1)):
                if self.verbose:
                    #Make quality-control plots
                    import matplotlib.pyplot as plt
                    ax0=plt.figure().add_subplot(111)
                    ax0.scatter(xarr, mid_line, c='k', s=7)
                    refline = np.linspace(min(xarr),max(xarr),100)
                    ax0.plot(refline, (refline*slope)+bias, linestyle='solid', color='red')
                    ax0.set_ylabel('%s array'%(self.prod_key))
                    ax0.set_xlabel('distance')
                    ax0.set_title('Profile along %s'%(prof_direc))
                    ax0.annotate('R\u00b2 = %f\nStd error= %f'%(min(rsquaredarr),max(std_errarr)), (0, 1), xytext=(4, -4), xycoords='axes fraction', \
                        textcoords='offset points', fontweight='bold', ha='left', va='top')
                    if min(rsquaredarr) < 0.9 and max(std_errarr) > 0.01:
                        ax0.annotate('WARNING: R\u00b2 and standard error\nsuggest artifact exists', (1, 1), xytext=(4, -4), \
                            xycoords='axes fraction', textcoords='offset points', fontweight='bold', ha='right', va='top')
                    plt.margins(0)
                    plt.tight_layout()
                    plt.savefig(os.path.join(os.path.dirname(os.path.dirname(self.outname)),'metadatalyr_plots',self.prod_key, \
                        os.path.basename(self.outname)+'_%s.eps'%(prof_direc)))
                    plt.close()
                break

        return rsquaredarr, std_errarr

    def __run__(self):
        from scipy.linalg import lstsq

        # Get R^2/standard error across range
        rsquaredarr_rng, std_errarr_rng = self.__getCovar__('range')
        # Get R^2/standard error across azimuth
        rsquaredarr_az, std_errarr_az = self.__getCovar__('azimuth')

        #filter out normal values from arrays
        rsquaredarr = [0.97] ; std_errarr=[0.0015]
        if min(rsquaredarr_rng) < 0.97 and max(std_errarr_rng) > 0.0015:
            rsquaredarr.append(min(rsquaredarr_rng))
            std_errarr.append(max(std_errarr_rng))
        if min(rsquaredarr_az) < 0.97 and max(std_errarr_az) > 0.0015:
            rsquaredarr.append(min(rsquaredarr_az))
            std_errarr.append(max(std_errarr_az))

        #if R^2 and standard error anomalous, fix array
        if min(rsquaredarr) < 0.97 and max(std_errarr) > 0.0015:
            #Cycle through each band
            for i in range(1,5):
                self.data_array_band=self.data_array.GetRasterBand(i).ReadAsArray()
                #mask by nodata value
                self.data_array_band=np.ma.masked_where(self.data_array_band == self.data_array.GetRasterBand(i).GetNoDataValue(), self.data_array_band)
                negs_percent=((self.data_array_band < 0).sum()/self.data_array_band.size)*100
                #Unique bug-fix for bPerp layers with sign-flips
                if (self.prod_key=='bPerpendicular' and min(rsquaredarr) < 0.8 and max(std_errarr) > 0.1) \
                    and (negs_percent != 100 or negs_percent != 0):
                    #Circumvent Bperp sign-flip bug by comparing percentage of positive and negative values
                    self.data_array_band=abs(self.data_array_band)
                    if negs_percent>50:
                        self.data_array_band*=-1
                else:
                    # regular grid covering the domain of the data
                    X,Y = np.meshgrid(np.arange(0, self.data_array_band.shape[1], 1), np.arange(0, self.data_array_band.shape[0], 1))
                    Xmask,Ymask = np.meshgrid(np.arange(0, self.data_array_band.shape[1], 1), np.arange(0, self.data_array_band.shape[0], 1))
                    # best-fit linear plane: for very large artifacts, must mask array for outliers to get best fit
                    if min(rsquaredarr) < 0.85 and max(std_errarr) > 0.0015:
                        maj_percent=((self.data_array_band < self.data_array_band.mean()).sum()/self.data_array_band.size)*100
                        #mask all values above mean
                        if maj_percent>50:
                            self.data_array_band = np.ma.masked_where(self.data_array_band > self.data_array_band.mean(), self.data_array_band)
                        #mask all values below mean
                        else:
                            self.data_array_band = np.ma.masked_where(self.data_array_band < self.data_array_band.mean(), self.data_array_band)
                    # Mask columns/rows which are entirely made up of 0s
                    if self.data_array_band.mask.size!=1 and True in self.data_array_band.mask:
                        self.data_array_band, Xmask, Ymask = self.__truncateArray__(self.data_array_band, Xmask, Ymask)
                    # truncated grid covering the domain of the data
                    Xmask=Xmask[~self.data_array_band.mask]
                    Ymask=Ymask[~self.data_array_band.mask]
                    self.data_array_band = self.data_array_band[~self.data_array_band.mask]
                    XX = Xmask.flatten()
                    YY = Ymask.flatten()
                    A = np.c_[XX, YY, np.ones(len(XX))]
                    C,_,_,_ = lstsq(A, self.data_array_band.data.flatten())
                    # evaluate it on grid
                    self.data_array_band = C[0]*X + C[1]*Y + C[2]
                    #mask by nodata value
                    self.data_array_band=np.ma.masked_where(self.data_array_band == self.data_array.GetRasterBand(i).GetNoDataValue(), \
                        self.data_array_band)
                    np.ma.set_fill_value(self.data_array_band, self.data_array.GetRasterBand(i).GetNoDataValue())
                #update band
                self.data_array.GetRasterBand(i).WriteArray(self.data_array_band.filled())
                # Pass warning and get R^2/standard error across range/azimuth (only do for first band)
                if i==1:
                    # make sure appropriate unit is passed to print statement
                    lyrunit = "\N{DEGREE SIGN}"
                    if self.prod_key=='bPerpendicular' or self.prod_key=='bParallel':
                        lyrunit = 'm'
                    log.warning("%s layer for IFG %s has R\u00b2 of %.4f and standard error of %.4f%s, automated correction applied",
                                self.prod_key, os.path.basename(self.outname), min(rsquaredarr), max(std_errarr), lyrunit)
                    rsquaredarr_rng, std_errarr_rng = self.__getCovar__('range', profprefix='corrected')
                    rsquaredarr_az, std_errarr_az = self.__getCovar__('azimuth', profprefix='corrected')
        del self.data_array_band

        return self.data_array


def prep_dem(demfilename, bbox_file, prods_TOTbbox, prods_TOTbbox_metadatalyr,
                        proj, arrshape=None, workdir='./',
                        outputFormat='ENVI', num_threads='2'):
    '''Function to load and export DEM, lat, lon arrays.
    If "Download" flag is specified, DEM will be donwloaded on the fly.
    '''
    # If specified DEM subdirectory exists, delete contents
    workdir      = os.path.join(workdir,'DEM')
    aria_dem     = os.path.join(workdir, 'SRTM_3arcsec.dem')
    os.makedirs(workdir, exist_ok=True)

    bounds       = open_shapefile(bbox_file, 0, 0).bounds # bounds of user bbox

    # File must be physically extracted, cannot proceed with VRT format. Defaulting to ENVI format.
    outputFormat = 'ENVI' if outputFormat == 'VRT' else outputFormat

    if demfilename.lower()=='download':
        demfilename = dl_dem(aria_dem, prods_TOTbbox_metadatalyr, num_threads)

    else: # checks for user specified DEM, ensure it's georeferenced
        demfilename = os.path.abspath(demfilename)
        assert os.path.exists(demfilename), f'Cannot open DEM at: {demfilename}'
        ds_u = gdal.Open(demfilename)
        epsg = osr.SpatialReference(wkt=ds_u.GetProjection()).GetAttrValue('AUTHORITY',1)
        assert epsg is not None, f'No projection information in DEM: {demfilename}'
        del ds_u

    # write cropped DEM
    gdal.Warp(aria_dem, demfilename, format=outputFormat,
                cutlineDSName=prods_TOTbbox, outputBounds=bounds,
                outputType=gdal.GDT_Int16, width=arrshape[1], height=arrshape[0],
                multithread=True, options=['NUM_THREADS=%s'%(num_threads)])

    update_file = gdal.Open(aria_dem, gdal.GA_Update)
    update_file.SetProjection(proj); del update_file
    ds_aria     = gdal.Translate(f'{aria_dem}.vrt', aria_dem, format='VRT')
    log.info('Applied cutline to produce 3 arc-sec SRTM DEM: %s', aria_dem)

    # Load DEM and setup lat and lon arrays
    # pass expanded DEM for metadata field interpolation
    bounds  = list(open_shapefile(prods_TOTbbox_metadatalyr, 0, 0).bounds)
    gt      = ds_aria.GetGeoTransform()
    ds_aria = gdal.Warp('', aria_dem, format='MEM', outputBounds=bounds,
                             xRes=abs(gt[1]), yRes=abs(gt[-1]), multithread=True,
                                     options=['NUM_THREADS=%s'%(num_threads)])
    ds_aria.SetProjection(proj); ds_aria.SetDescription(aria_dem)

    # Define lat/lon arrays for fullres layers
    gt, xs, ys  = ds_aria.GetGeoTransform(), ds_aria.RasterXSize, ds_aria.RasterYSize
    Latitude    = np.linspace(gt[3], gt[3]+(gt[5]*ys), ys)
    Latitude    = np.repeat(Latitude[:, np.newaxis], xs, axis=1)
    Longitude   = np.linspace(gt[0], gt[0]+(gt[1]*xs), xs)
    Longitude   = np.repeat(Longitude[:, np.newaxis], ys, axis=1).T

    return aria_dem, ds_aria, Latitude, Longitude


def dl_dem(path_dem, path_prod_union, num_threads):
    """ Download the DEM over product bbox union. """

    # Import functions
    from ARIAtools.shapefile_util import shapefile_area

    root      = os.path.splitext(path_dem)[0]
    prod_shapefile = open_shapefile(path_prod_union, 0, 0)
    WSEN      = prod_shapefile.bounds
    # If area > 225000 km2, must split requests into chunks to successfully access data
    chunk = False
<<<<<<< HEAD
    area  = shapefile_area(prod_shapefile)
    if area > 80000:
        chunk = True
        # Increase chunking size to discretize box into smaller grids
        log.warning(f'User-defined bounds results in an area of {area:.3f} km2,'\
                    ' which exceeds the maximum download area of 80000;'
                    ' downloading in chunks')
        rows, cols = chunk_area(WSEN)

    if chunk: # Download in chunks (if necessary)
        chunked_files = []
        from shapely.geometry import Polygon
        for i in range(len(cols)-1):
            dst = f'{root}_{i}_uncropped.tif'
            chunked_files.append(dst)
            WSEN = [cols[i], rows[i], cols[i+1], rows[i+1]]
            r    = requests.get(_world_dem.format(*WSEN), allow_redirects=True)
            with open(dst, 'wb') as fh:
                fh.write(r.content)

        # Tile chunked products together after last iteration
        dst       = f'{root}_uncropped.tif'
        gdal.Warp(dst, chunked_files, multithread=True, options=['NUM_THREADS=%s'%(num_threads)])
=======
    if shapefile_area(prod_shapefile) > 300000:
        chunk = True
        # Increase chunking size to discretize box into smaller grids
        log.warning('User-defined bounds results in an area of %d km which exceeds the maximum download area of 450000; downloading in chunks', shapefile_area(prod_shapefile))
        rows, cols = chunk_area(WSEN)

    if chunk: # Download in chunks (if necessary)
        chunked_files, k = [], 0
        for i in range(len(rows)-1):
            for j in range(len(cols)-1):
                dst = f'{root}_{k}_uncropped.tif'
                chunked_files.append(dst)
                WSEN = [cols[j], rows[i], cols[j+1], rows[i+1]]
                r    = requests.get(_world_dem.format(*WSEN), allow_redirects=True)
                with open(dst, 'wb') as fh:
                    fh.write(r.content)
                k+=1

        # Tile chunked products together after last iteration
        dst       = f'{root}_uncropped.tif'
        gdal.Warp(dst, chunked_files, multithread=True, options=[f'NUM_THREADS={num_threads}'])
>>>>>>> 8070890b
        [os.remove(i) for i in glob.glob(f'{root}_*_uncropped.tif')] # remove tmp

    else:
        dst = f'{root}_uncropped.tif'
        r   = requests.get(_world_dem.format(*WSEN), allow_redirects=True)
        with open(dst, 'wb') as fh:
            fh.write(r.content)
    del r
    return dst


def merged_productbbox(metadata_dict, product_dict, workdir='./',
                       bbox_file=None, croptounion=False, num_threads='2',
                       minimumOverlap=0.0081, verbose=None):
    """ Extract/merge productBoundingBox layers for each pair and update dict

    Report common track bbox (default is to take common intersection,
    but user may specify union), report common track union to accurately
    interpolate metadata fields, and expected shape for DEM.
    """

    # Import functions
    from ARIAtools.shapefile_util import save_shapefile, shapefile_area
    from shapely.geometry import Polygon

    # If specified workdir doesn't exist, create it
    os.makedirs(workdir, exist_ok=True)

    # If specified, check if user's bounding box meets minimum threshold area
    if bbox_file is not None:
        user_bbox=open_shapefile(bbox_file, 0, 0)
        overlap_area=shapefile_area(user_bbox)
        if overlap_area<minimumOverlap:
            raise Exception("User bound box '%s' has an area of only %fkm\u00b2, below specified minimum threshold area %fkm\u00b2"%(bbox_file,overlap_area,minimumOverlap))

    # Extract/merge productBoundingBox layers
    for scene in product_dict:
        # Get pair name, expected in dictionary
        pair_name=scene["pair_name"][0]
        outname=os.path.join(workdir, pair_name+'.json')

        # Create union of productBoundingBox layers
        for frame in scene["productBoundingBox"]:
            prods_bbox=open_shapefile(frame, 'productBoundingBox', 1)
            if os.path.exists(outname):
                union_bbox=open_shapefile(outname, 0, 0)
                prods_bbox=prods_bbox.union(union_bbox)
            save_shapefile(outname, prods_bbox, 'GeoJSON')              ##SS can we track and provide the proj information of the geojson?
        scene["productBoundingBox"]=[outname]

    prods_TOTbbox=os.path.join(workdir, 'productBoundingBox.json')
    # Need to track bounds of max extent to avoid metadata interpolation issues
    prods_TOTbbox_metadatalyr=os.path.join(workdir, 'productBoundingBox_croptounion_formetadatalyr.json')
    sceneareas=[open_shapefile(i['productBoundingBox'][0], 0, 0).area for i in product_dict]
    save_shapefile(prods_TOTbbox_metadatalyr, open_shapefile(product_dict[sceneareas.index(max(sceneareas))]['productBoundingBox'][0], 0, 0), 'GeoJSON')
    # Initiate intersection file with bbox, if bbox specified
    if bbox_file is not None:
        save_shapefile(prods_TOTbbox, open_shapefile(bbox_file, 0, 0), 'GeoJSON')
    # Intiate intersection with largest scene, if bbox NOT specified
    else:
        save_shapefile(prods_TOTbbox, open_shapefile(product_dict[sceneareas.index(max(sceneareas))]['productBoundingBox'][0], 0, 0), 'GeoJSON')
    rejected_scenes=[]
    for scene in product_dict:
        prods_bbox=open_shapefile(scene['productBoundingBox'][0], 0, 0)
        total_bbox=open_shapefile(prods_TOTbbox, 0, 0)
        total_bbox_metadatalyr=open_shapefile(prods_TOTbbox_metadatalyr, 0, 0)
        # Generate footprint for the union of all products
        if croptounion:
            # Get union
            total_bbox=total_bbox.union(prods_bbox)
            total_bbox_metadatalyr=total_bbox_metadatalyr.union(prods_bbox)
            # Save to file
            save_shapefile(prods_TOTbbox, total_bbox, 'GeoJSON')
            save_shapefile(prods_TOTbbox_metadatalyr, total_bbox_metadatalyr, 'GeoJSON')
        # Generate footprint for the common intersection of all products
        else:
            # Now pass track intersection for cutline
            prods_bbox=prods_bbox.intersection(total_bbox)
            # Estimate percentage of overlap with bbox
            if prods_bbox.bounds==():
                log.debug('Rejected scene %s has no common overlap with bbox'%(scene['productBoundingBox'][0]))
                rejected_scenes.append(product_dict.index(scene))
                os.remove(scene['productBoundingBox'][0])
            else:
                overlap_area=shapefile_area(prods_bbox)
                # Kick out scenes below specified overlap threshold
                if overlap_area<minimumOverlap:
                    log.debug("Rejected scene %s has only %fkm\u00b2 overlap with bbox"%(scene['productBoundingBox'][0],overlap_area))
                    rejected_scenes.append(product_dict.index(scene))
                    os.remove(scene['productBoundingBox'][0])
                else:
                    save_shapefile(prods_TOTbbox, prods_bbox, 'GeoJSON')
                    # Need to track bounds of max extent to avoid metadata interpolation issues
                    total_bbox_metadatalyr=total_bbox_metadatalyr.union(open_shapefile(scene['productBoundingBox'][0], 0, 0))
                    save_shapefile(prods_TOTbbox_metadatalyr, total_bbox_metadatalyr, 'GeoJSON')

    # Remove scenes with insufficient overlap w.r.t. bbox
    if rejected_scenes!=[]:
        log.info("%d out of %d interferograms rejected for not meeting specified spatial thresholds", len(rejected_scenes), len(product_dict))
    metadata_dict = [i for j, i in enumerate(metadata_dict) if j not in rejected_scenes]
    product_dict = [i for j, i in enumerate(product_dict) if j not in rejected_scenes]
    if product_dict==[]:
        raise Exception('No common track overlap, footprints cannot be generated.')

    # If bbox specified, intersect with common track intersection/union
    if bbox_file is not None:
        user_bbox=open_shapefile(bbox_file, 0, 0)
        total_bbox=open_shapefile(prods_TOTbbox, 0, 0)
        user_bbox=user_bbox.intersection(total_bbox)
        save_shapefile(prods_TOTbbox, user_bbox, 'GeoJSON')
    else:
        bbox_file=prods_TOTbbox

    # Warp the first scene with the output-bounds defined above
    # ensure output-bounds are an integer multiple of interferometric grid and adjust if necessary
    OG_bounds = list(open_shapefile(bbox_file, 0, 0).bounds)
    arrres = gdal.Open(product_dict[0]['unwrappedPhase'][0])
    arrres = [abs(arrres.GetGeoTransform()[1]), abs(arrres.GetGeoTransform()[-1])]
    ds = gdal.Warp('', gdal.BuildVRT('', product_dict[0]['unwrappedPhase'][0]), options=gdal.WarpOptions(format="MEM", \
        outputBounds = OG_bounds, xRes = arrres[0], yRes = arrres[1], targetAlignedPixels = True, multithread = True, \
        options = ['NUM_THREADS = %s'%(num_threads)]))
    # Get shape of full res layers
    arrshape=[ds.RasterYSize, ds.RasterXSize]
    new_bounds = [ds.GetGeoTransform()[0], ds.GetGeoTransform()[3] + (ds.GetGeoTransform()[-1] * arrshape[0]), \
        ds.GetGeoTransform()[0] + (ds.GetGeoTransform()[1] * arrshape[1]), ds.GetGeoTransform()[3]]
    if OG_bounds != new_bounds:
        # Use shapely to make list
        user_bbox = Polygon(np.column_stack((np.array([new_bounds[0],new_bounds[2],new_bounds[2],new_bounds[0],new_bounds[0]]),
                    np.array([new_bounds[1],new_bounds[1],new_bounds[3],new_bounds[3],new_bounds[1]])))) #Pass lons/lats to create polygon
        # Save polygon in shapefile
        bbox_file = os.path.join(os.path.dirname(workdir), 'user_bbox.json')
        save_shapefile(bbox_file, user_bbox, 'GeoJSON')
        total_bbox = open_shapefile(prods_TOTbbox, 0, 0)
        user_bbox = user_bbox.intersection(total_bbox)
        save_shapefile(prods_TOTbbox, user_bbox, 'GeoJSON')
    # Get projection of full res layers
    proj=ds.GetProjection()
    del ds

    return metadata_dict, product_dict, bbox_file, prods_TOTbbox, prods_TOTbbox_metadatalyr, arrshape, proj


def export_products(full_product_dict, bbox_file, prods_TOTbbox, layers,
                    rankedResampling=False, dem=None, lat=None, lon=None,
                    mask=None, outDir='./',outputFormat='VRT',
                    stitchMethodType='overlap', verbose=None,
                    num_threads='2', multilooking=None):
    """ Export layer and 2D meta-data layers (at the product resolution).

    The function finalize_metadata is called to derive the 2D metadata layer.
    Dem/lat/lon arrays must be passed for this process.
    The keys specify which layer to extract from the dictionary.
    All products are cropped by the bounds from the input bbox_file,
    and clipped to the track extent denoted by the input prods_TOTbbox.
    Optionally, a user may pass a mask-file.
    """

    ##Import functions
    from ARIAtools.vrtmanager import resampleRaster

    if not layers: return # only bbox

    bounds=open_shapefile(bbox_file, 0, 0).bounds
    if dem is not None:
        dem_bounds=[dem.GetGeoTransform()[0],dem.GetGeoTransform()[3]+(dem.GetGeoTransform()[-1]*dem.RasterYSize),dem.GetGeoTransform()[0]+(dem.GetGeoTransform()[1]*dem.RasterXSize),dem.GetGeoTransform()[3]]
    # Loop through user expected layers
    for key in layers:
        product_dict=[[j[key] for j in full_product_dict], [j["pair_name"] for j in full_product_dict]]
        workdir=os.path.join(outDir,key)

        ##Progress bar
        from ARIAtools import progBar
        prog_bar = progBar.progressBar(maxValue=len(product_dict[0]),prefix='Generating: '+key+' - ')

        # If specified workdir doesn't exist, create it
        if not os.path.exists(workdir):
            os.mkdir(workdir)
        # Mask specified, so file must be physically extracted, cannot proceed with VRT format. Defaulting to ENVI format.
        if outputFormat=='VRT' and mask is not None:
           outputFormat='ENVI'

        # Iterate through all IFGs
        for i in enumerate(product_dict[0]):
            outname=os.path.abspath(os.path.join(workdir, product_dict[1][i[0]][0]))
            ##Update progress bar
            prog_bar.update(i[0]+1,suffix=product_dict[1][i[0]][0])

            # Extract/crop metadata layers
            if any(":/science/grids/imagingGeometry" in s for s in [i[1]][0]):
                #create directory for quality control plots
                if verbose and not os.path.exists(os.path.join(outDir,'metadatalyr_plots',key)):
                    os.makedirs(os.path.join(outDir,'metadatalyr_plots',key))

                #make VRT pointing to metadata layers in standard product
                gdal.BuildVRT(outname +'.vrt', [i[1]][0])

                if dem is None:
                    raise Exception('No DEM input specified. Cannot extract 3D imaging geometry layers without DEM to intersect with.')

                # Check if height layers are consistent, and if not exit with error
                if len(set([gdal.Open(i).GetMetadataItem('NETCDF_DIM_heightsMeta_VALUES') for i in [i[1]][0]]))==1:
                    gdal.Open(outname+'.vrt').SetMetadataItem('NETCDF_DIM_heightsMeta_VALUES',gdal.Open([i[1]][0][0]).GetMetadataItem('NETCDF_DIM_heightsMeta_VALUES'))
                else:
                    raise Exception('Inconsistent heights for metadata layer(s) ', [i[1]][0], ' corresponding heights: ', [gdal.Open(i).GetMetadataItem('NETCDF_DIM_heightsMeta_VALUES') for i in [i[1]][0]])

                # Pass metadata layer VRT, with DEM filename and output name to interpolate/intersect with DEM before cropping
                finalize_metadata(outname, bounds, dem_bounds, prods_TOTbbox, dem, lat, lon, mask, outputFormat, verbose=verbose)

            # Extract/crop full res layers, except for "unw" and "conn_comp" which requires advanced stitching
            elif key!='unwrappedPhase' and key!='connectedComponents':
                if outputFormat=='VRT' and mask is None:
                    # building the virtual vrt
                    gdal.BuildVRT(outname+ "_uncropped" +'.vrt', [i[1]][0])
                    # building the cropped vrt
                    gdal.Warp(outname+'.vrt', outname+"_uncropped"+'.vrt', options=gdal.WarpOptions(format=outputFormat, cutlineDSName=prods_TOTbbox, outputBounds=bounds, multithread=True, options=['NUM_THREADS=%s'%(num_threads)]))
                else:
                    # building the VRT
                    gdal.BuildVRT(outname +'.vrt', [i[1]][0])
                    gdal.Warp(outname, outname+'.vrt', options=gdal.WarpOptions(format=outputFormat, cutlineDSName=prods_TOTbbox, outputBounds=bounds, multithread=True, options=['NUM_THREADS=%s'%(num_threads)]))

                    # Update VRT
                    gdal.Translate(outname+'.vrt', outname, options=gdal.TranslateOptions(format="VRT"))

                    # Apply mask (if specified).
                    if mask is not None:
                        update_file=gdal.Open(outname,gdal.GA_Update)
                        update_file.GetRasterBand(1).WriteArray(mask.ReadAsArray()*gdal.Open(outname+'.vrt').ReadAsArray())
                        del update_file

            # Extract/crop "unw" and "conn_comp" layers leveraging the two stage unwrapper
            else:
                # Check if unw phase and connected components are already generated
                if not os.path.exists(os.path.join(outDir,'unwrappedPhase',product_dict[1][i[0]][0])) or not os.path.exists(os.path.join(outDir,'connectedComponents',product_dict[1][i[0]][0])):
                    # extract the inputs required for stitching of unwrapped and connected component files
                    unw_files = full_product_dict[i[0]]['unwrappedPhase']
                    conn_files = full_product_dict[i[0]]['connectedComponents']
                    prod_bbox_files = full_product_dict[i[0]]['productBoundingBoxFrames']
                    # based on the key define the output directories
                    outFileUnw=os.path.join(outDir,'unwrappedPhase',product_dict[1][i[0]][0])
                    outFileConnComp=os.path.join(outDir,'connectedComponents',product_dict[1][i[0]][0])

                    # calling the stitching methods
                    if stitchMethodType == 'overlap':
                        product_stitch_overlap(unw_files,conn_files,prod_bbox_files,bounds,prods_TOTbbox, outFileUnw=outFileUnw,outFileConnComp= outFileConnComp, mask=mask,outputFormat = outputFormat,verbose=verbose)
                    elif stitchMethodType == '2stage':
                        product_stitch_2stage(unw_files,conn_files,bounds,prods_TOTbbox,outFileUnw=outFileUnw,outFileConnComp= outFileConnComp, mask=mask,outputFormat = outputFormat,verbose=verbose)

                    #If necessary, resample both unw/conn_comp files
                    if multilooking is not None:
                        resampleRaster(outFileConnComp, multilooking, bounds, prods_TOTbbox, rankedResampling, outputFormat=outputFormat, num_threads=num_threads)

            #If necessary, resample raster
            if multilooking is not None and key!='unwrappedPhase' and key!='connectedComponents':
                resampleRaster(outname, multilooking, bounds, prods_TOTbbox, rankedResampling, outputFormat=outputFormat, num_threads=num_threads)

        prog_bar.close()
    return


def finalize_metadata(outname, bbox_bounds, dem_bounds, prods_TOTbbox, dem,
                          lat, lon, mask=None, outputFormat='ENVI',
                          verbose=None, num_threads='2'):
    """ 2D metadata layer derivation by interpolation and intersection with DEM

    Intersection done on 3D layers with a DEM.
    Lat/lon arrays must also be passed for this process.
    """

    # import dependencies
    import scipy

    # Import functions
    from ARIAtools.vrtmanager import renderVRT

    # File must be physically extracted, cannot proceed with VRT format. Defaulting to ENVI format.
    if outputFormat=='VRT':
        outputFormat='ENVI'

    # get final shape
    arrshape=gdal.Open(dem.GetDescription()).ReadAsArray().shape
    # load layered metadata array
    data_array=gdal.Warp('', outname+'.vrt', options=gdal.WarpOptions(format="MEM", multithread=True, options=['NUM_THREADS=%s'%(num_threads)]))

    #metadata layer quality check, correction applied if necessary
    data_array = metadata_qualitycheck(data_array, os.path.basename(os.path.dirname(outname)), outname, verbose).data_array

    # Define lat/lon/height arrays for metadata layers
    heightsMeta=np.array(gdal.Open(outname+'.vrt').GetMetadataItem('NETCDF_DIM_heightsMeta_VALUES')[1:-1].split(','), dtype='float32')
    ##SS Do we need lon lat if we would be doing gdal reproject using projection and transformation? See our earlier discussions.
    latitudeMeta=np.linspace(data_array.GetGeoTransform()[3],data_array.GetGeoTransform()[3]+(data_array.GetGeoTransform()[5]*data_array.RasterYSize),data_array.RasterYSize)
    longitudeMeta=np.linspace(data_array.GetGeoTransform()[0],data_array.GetGeoTransform()[0]+(data_array.GetGeoTransform()[1]*data_array.RasterXSize),data_array.RasterXSize)

    # First, using the height/latitude/longitude arrays corresponding to the metadata layer, set-up spatial 2D interpolator. Using this, perform vertical 1D interpolation on cube, and then use result to set-up a regular-grid-interpolator. Using this, pass DEM and full-res lat/lon arrays in order to get intersection with DEM.

    # 2D interpolation
    #mask by nodata value
    interp_2d = InterpCube(np.ma.masked_where(data_array.ReadAsArray() == data_array.GetRasterBand(1).GetNoDataValue(), \
        data_array.ReadAsArray()),heightsMeta,np.flip(latitudeMeta, axis=0),longitudeMeta)
    out_interpolated=np.zeros((heightsMeta.shape[0],latitudeMeta.shape[0],longitudeMeta.shape[0]))

    # 3D interpolation
    for hgt in enumerate(heightsMeta):
        for line in enumerate(latitudeMeta):
            for pixel in enumerate(longitudeMeta):
                out_interpolated[hgt[0], line[0], pixel[0]] = interp_2d(line[1], pixel[1], hgt[1])
    out_interpolated=np.flip(out_interpolated, axis=0)
    # interpolate to interferometric grid
    interpolator = scipy.interpolate.RegularGridInterpolator((heightsMeta,np.flip(latitudeMeta, axis=0),longitudeMeta), out_interpolated, method='linear', fill_value=data_array.GetRasterBand(1).GetNoDataValue(), bounds_error=False)

    try:
        out_interpolated = interpolator(np.stack((np.flip(dem, axis=0), lat, lon), axis=-1))
    except:
        #chunk data to conserve memory
        out_interpolated = []
        # need to mask nodata
        dem_array = dem.ReadAsArray()
        dem_array = np.ma.masked_where(dem_array == dem.GetRasterBand(1).GetNoDataValue(), dem_array)
        dem_array=np.array_split(dem.ReadAsArray(), 100) ; dem_array=[x for x in dem_array if x.size > 0]
        lat=np.array_split(lat, 100) ; dem_array=[x for x in lat if x.size > 0]
        lon=np.array_split(lon, 100) ; dem_array=[x for x in lon if x.size > 0]
        for i in enumerate(dem_array):
            out_interpolated.append(interpolator(np.stack((np.flip(i[1], axis=0), lat[i[0]], lon[i[0]]), axis=-1)))
        out_interpolated=np.concatenate(out_interpolated, axis=0)
        del dem_array

    # Save file
    renderVRT(outname+'_temp', out_interpolated, geotrans=dem.GetGeoTransform(), drivername=outputFormat, gdal_fmt=data_array.ReadAsArray().dtype.name, proj=dem.GetProjection(), nodata=data_array.GetRasterBand(1).GetNoDataValue())

    # Since metadata layer extends at least one grid node outside of the expected track bounds, it must be cut to conform with these bounds.
    # Crop to track extents
    gdal.Warp(outname, outname+'_temp', options=gdal.WarpOptions(format=outputFormat, cutlineDSName=prods_TOTbbox, outputBounds=bbox_bounds, dstNodata=data_array.GetRasterBand(1).GetNoDataValue(), width=arrshape[1], height=arrshape[0], multithread=True, options=['NUM_THREADS=%s'%(num_threads)+' -overwrite']))
    #remove temp files
    for i in glob.glob(outname+'_temp*'): os.remove(i)

    # Update VRT
    gdal.Translate(outname+'.vrt', outname, options=gdal.TranslateOptions(format="VRT"))

    # Apply mask (if specified)
    if mask is not None:
        out_interpolated = gdal.Open(outname).ReadAsArray()
        out_interpolated = mask.ReadAsArray()*out_interpolated
        # Update VRT with new raster
        update_file=gdal.Open(outname,gdal.GA_Update)
        update_file.GetRasterBand(1).WriteArray(out_interpolated)
        del update_file

    del out_interpolated, interpolator, interp_2d, data_array


def tropo_correction(full_product_dict, tropo_products, bbox_file,
                        prods_TOTbbox, outDir='./',outputFormat='VRT',
                        verbose=None, num_threads='2'):
    """ Perform tropospheric corrections.

    Must provide valid path to GACOS products.
    All products are cropped by the bounds from the input bbox_file, and
    clipped to the track extent denoted by the input prods_TOTbbox.
    """

    # Import functions
    from ARIAtools.vrtmanager import renderVRT
    import tarfile
    from datetime import datetime
    from ARIAtools.shapefile_util import save_shapefile
    from shapely.geometry import Polygon

    # File must be physically extracted, cannot proceed with VRT format. Defaulting to ENVI format.
    outputFormat = 'ENVI' if outputFormat == 'VRT' else outputFormat

    user_bbox    = open_shapefile(bbox_file, 0, 0)
    bounds       = user_bbox.bounds

    product_dict=[[j['unwrappedPhase'] for j in full_product_dict[1]], [j['lookAngle'] for j in full_product_dict[1]], [j["pair_name"] for j in full_product_dict[1]]]
    metadata_dict=[[j['azimuthZeroDopplerMidTime'] for j in full_product_dict[0]], [j['wavelength'] for j in full_product_dict[0]]]
    workdir=os.path.join(outDir,'tropocorrected_products')

    # If specified workdir doesn't exist, create it
    os.makedirs(workdir, exist_ok=True)

    # Get list of all dates for which standard products exist
    date_list=[]
    for i in product_dict[2]:
        date_list.append(i[0][:8]); date_list.append(i[0][9:])
    date_list=list(set(date_list)) # trim to unique dates only

    ### Determine if file input is single file, a list, or wildcard.
    # If list of files
    if len([str(val) for val in tropo_products.split(',')])>1:
        tropo_products=[str(i) for i in tropo_products.split(',')]
        # If wildcard
        tropo_products=[os.path.abspath(item) for sublist in [glob.glob(os.path.expanduser(os.path.expandvars(i))) if '*' in i else [i] for i in tropo_products] for item in sublist]
    # If single file or wildcard
    else:
        # If single file
        if os.path.isfile(tropo_products):
            tropo_products=[tropo_products]
        # If wildcard
        else:
            tropo_products=glob.glob(os.path.expanduser(os.path.expandvars(tropo_products)))
        # Convert relative paths to absolute paths
        tropo_products=[os.path.abspath(i) for i in tropo_products]
    if len(tropo_products)==0:
        raise Exception('No file match found')

    ###Extract tarfiles
    # Setup dictionary to track for products that are to be merged
    tropo_date_dict={}
    for i in date_list: tropo_date_dict[i]=[] ; tropo_date_dict[i+"_UTC"]=[]
    for i in enumerate(tropo_products):
        if not os.path.isdir(i[1]) and not i[1].endswith('.ztd') and not i[1].endswith('.tif'):
            untar_dir=os.path.join(os.path.abspath(os.path.join(i[1], os.pardir)),os.path.basename(i[1]).split('.')[0]+'_extracted')
            if not tarfile.is_tarfile(i[1]):
                raise Exception('Cannot extract %s because it is not a valid tarfile. Resolve this and relaunch'%(i[1]))
            log.info('Extracting GACOS tarfile %s to %s.', os.path.basename(i[1]), untar_dir)
            tarfile.open(i[1]).extractall(path=untar_dir)
            tropo_products[i[0]]=untar_dir
        # Loop through each GACOS product file, differentiating between direct input list of GACOS products vs parent directory
        if i[1].endswith('.ztd') or i[1].endswith('.tif'):
            ztd_list = [i[1]]
        else:
            ztd_list = glob.glob(os.path.join(tropo_products[i[0]],'*.ztd')) + glob.glob(os.path.join(tropo_products[i[0]],'*.tif'))
            # prioritize .ztd over .tif duplicates if the former exists
            ztd_list = [i for i in ztd_list if not (i.endswith('.tif') and i.split('.tif')[0] in ztd_list)]
        for k in ztd_list:
            # Only check files corresponding to standard product dates
            if os.path.basename(k)[:-4] in date_list:
                tropo_date_dict[os.path.basename(k)[:-4]].append(k)
                tropo_date_dict[os.path.basename(k)[:-4]+"_UTC"].append(os.path.basename(k)[:4]+'-'+os.path.basename(k)[4:6]+'-'+os.path.basename(k)[6:8]+'-'+open(k+'.rsc', 'r').readlines()[-1].split()[1])
                # make corresponding VRT file, if it doesn't exist
                if not os.path.exists(k+'.vrt'):
                    tropo_rsc_dict={}
                    for line in open(k+'.rsc', 'r').readlines(): tropo_rsc_dict[line.split()[0]]=line.split()[1]
                    gacos_prod=np.fromfile(k, dtype='float32').reshape(int(tropo_rsc_dict['FILE_LENGTH']),int(tropo_rsc_dict['WIDTH']))
                    # Save as GDAL file, using proj from first unwrappedPhase file
                    renderVRT(k, gacos_prod, geotrans=(float(tropo_rsc_dict['X_FIRST']), float(tropo_rsc_dict['X_STEP']), 0.0, float(tropo_rsc_dict['Y_FIRST']), 0.0, float(tropo_rsc_dict['Y_STEP'])), drivername=outputFormat, gdal_fmt='float32', proj=gdal.Open(os.path.join(outDir,'unwrappedPhase',product_dict[2][0][0])).GetProjection(), nodata=0.)
                    gacos_prod = None
                    log.debug("GACOS product %s successfully converted to GDAL-readable raster", k)

    # If multiple GACOS directories, merge products.
    tropo_products = list(set([os.path.dirname(i) if (i.endswith('.ztd') or i.endswith('.tif')) else i for i in tropo_products]))
    if len(tropo_products)>1:
        tropo_products=os.path.join(outDir,'merged_GACOS')
        log.info('Stitching/storing GACOS products in %s.', tropo_products)
        # If specified merged directory doesn't exist, create it
        if not os.path.exists(os.path.join(outDir,'merged_GACOS')):
            os.mkdir(os.path.join(outDir,'merged_GACOS'))

        for i in tropo_date_dict:
            # only make rsc/vrt files if valid product
            if 'UTC' not in i and tropo_date_dict[i]!=[]:
                outname=os.path.join(outDir,'merged_GACOS',i+'.ztd.vrt')
                # building the VRT
                gdal.BuildVRT(outname, tropo_date_dict[i])
                geotrans=gdal.Open(outname).GetGeoTransform()
                # Create merge rsc file
                with open(outname[:-4]+'.rsc','w') as merged_rsc:
                    merged_rsc.write('WIDTH %s\n'%(gdal.Open(outname).ReadAsArray().shape[1])) ; merged_rsc.write('FILE_LENGTH %s\n'%(gdal.Open(outname).ReadAsArray().shape[0]))
                    merged_rsc.write('XMIN %s\n'%(0)) ; merged_rsc.write('XMAX %s\n'%(gdal.Open(outname).ReadAsArray().shape[1]))
                    merged_rsc.write('YMIN %s\n'%(0)) ; merged_rsc.write('YMAX %s\n'%(gdal.Open(outname).ReadAsArray().shape[0]))
                    merged_rsc.write('X_FIRST %f\n'%(geotrans[0])) ; merged_rsc.write('Y_FIRST %f\n'%(geotrans[3]))
                    merged_rsc.write('X_STEP %f\n'%(geotrans[1])) ; merged_rsc.write('Y_STEP %f\n'%(geotrans[-1]))
                    merged_rsc.write('X_UNIT %s\n'%('degres')) ; merged_rsc.write('Y_UNIT %s\n'%('degres'))
                    merged_rsc.write('Z_OFFSET %s\n'%(0)) ; merged_rsc.write('Z_SCALE %s\n'%(1))
                    merged_rsc.write('PROJECTION %s\n'%('LATLON')) ; merged_rsc.write('DATUM %s\n'%('WGS84'))
                    merged_rsc.write('TIME_OF_DAY %s\n'%(''.join(tropo_date_dict[i+"_UTC"])))
    else:
        tropo_products=tropo_products[0]

    # Estimate percentage of overlap with tropospheric product
    for i in glob.glob(os.path.join(tropo_products,'*.vrt')):
        # create shapefile
        geotrans=gdal.Open(i).GetGeoTransform()
        bbox=[geotrans[3]+(gdal.Open(i).ReadAsArray().shape[0]*geotrans[-1]),geotrans[3],geotrans[0],geotrans[0]+(gdal.Open(i).ReadAsArray().shape[1]*geotrans[1])]
        bbox=Polygon(np.column_stack((np.array([bbox[2],bbox[3],bbox[3],bbox[2],bbox[2]]),
                            np.array([bbox[0],bbox[0],bbox[1],bbox[1],bbox[0]]))))
        save_shapefile(i+'.json', bbox, 'GeoJSON')
        per_overlap=((user_bbox.intersection(open_shapefile(i+'.json', 0, 0)).area)/(user_bbox.area))*100
        if per_overlap!=100. and per_overlap!=0.:
            log.warning("Common track extent only has %d overlap with tropospheric product %d\n", per_overlap, i)
        if per_overlap==0.:
            raise Exception('No spatial overlap between tropospheric product %s and defined bounding box. Resolve conflict and relaunch', i)

    # Iterate through all IFGs and apply corrections
    missing_products = []
    for i in range(len(product_dict[0])):
        outname=os.path.join(workdir,product_dict[2][i][0])
        unwname=os.path.join(outDir,'unwrappedPhase',product_dict[2][i][0])
        tropo_reference=os.path.join(tropo_products,product_dict[2][i][0][:8]+'.ztd.vrt')
        tropo_secondary=os.path.join(tropo_products,product_dict[2][i][0][9:]+'.ztd.vrt')
        # if .ztd products don't exist, check if .tif exists
        if not os.path.exists(tropo_reference):
            tropo_reference=os.path.join(tropo_products,product_dict[2][i][0][:8]+'.ztd.tif.vrt')
        if not os.path.exists(tropo_secondary):
            tropo_secondary=os.path.join(tropo_products,product_dict[2][i][0][9:]+'.ztd.tif.vrt')
        # skip if corrected already generated and does not need to be updated
        if os.path.exists(outname):
            # get unwrappedPhase geotrans and productbounding box
            unw_prodcheck = gdal.Open(unwname)
            unw_geotrans = unw_prodcheck.GetGeoTransform()
            unw_prodcheck = np.isfinite(unw_prodcheck.ReadAsArray())
            tropo_prodcheck = gdal.Open(outname)
            output_geotrans = tropo_prodcheck.GetGeoTransform()
            tropo_prodcheck = np.isfinite(tropo_prodcheck.ReadAsArray())
            if unw_geotrans == output_geotrans and np.array_equal(unw_prodcheck, tropo_prodcheck):
                continue
            del unw_prodcheck, tropo_prodcheck
        if os.path.exists(tropo_reference) and os.path.exists(tropo_secondary):
            # Check if tropo products are temporally consistent with IFG
            for j in [tropo_reference, tropo_secondary]:
                # Get ARIA product times
                aria_rsc_dict={}
                aria_rsc_dict['azimuthZeroDopplerMidTime']=[datetime.strptime(os.path.basename(j)[:4]+'-'+os.path.basename(j)[4:6]+'-'+os.path.basename(j)[6:8]+'-'+m[11:], "%Y-%m-%d-%H:%M:%S.%f") for m in metadata_dict[0][0]]
                # Get tropo product UTC times
                tropo_rsc_dict={}
                tropo_rsc_dict['TIME_OF_DAY']=open(j[:-4]+'.rsc', 'r').readlines()[-1].split()[1].split('UTC')[:-1]
                # If stitched tropo product, must account for date change (if applicable)
                if '-' in tropo_rsc_dict['TIME_OF_DAY'][0]:
                    tropo_rsc_dict['TIME_OF_DAY'] = [datetime.strptime(m[:10]+'-'+m[11:].split('.')[0]+'-'+str(round(float('0.'+m[11:].split('.')[1])*60)), "%Y-%m-%d-%H-%M") for m in tropo_rsc_dict['TIME_OF_DAY']]
                else:
                    tropo_rsc_dict['TIME_OF_DAY'] = [datetime.strptime(os.path.basename(j)[:4]+'-'+os.path.basename(j)[4:6]+'-'+os.path.basename(j)[6:8]+'-'+tropo_rsc_dict['TIME_OF_DAY'][0].split('.')[0]+'-'+str(round(float('0.'+tropo_rsc_dict['TIME_OF_DAY'][0].split('.')[-1])*60)), "%Y-%m-%d-%H-%M")]

                # Check and report if tropospheric product falls outside of standard product range
                latest_start = max(aria_rsc_dict['azimuthZeroDopplerMidTime']+[min(tropo_rsc_dict['TIME_OF_DAY'])])
                earliest_end = min(aria_rsc_dict['azimuthZeroDopplerMidTime']+[max(tropo_rsc_dict['TIME_OF_DAY'])])
                delta = (earliest_end - latest_start).total_seconds() + 1
                if delta<0:
                    log.warning("tropospheric product was generated %f secs outside of acquisition interval for scene %s in IFG %s",
                                        abs(delta), os.path.basename(j)[:8], product_dict[2][i][0])

            # Open unwrappedPhase and mask nodata
            unwphase=gdal.Open(unwname)
            geotrans=unwphase.GetGeoTransform() ; proj=unwphase.GetProjection() ; unwnodata=unwphase.GetRasterBand(1).GetNoDataValue()
            unwphase=unwphase.ReadAsArray()
            arrshape=unwphase.shape # shape of output array to match ifgs
            unwphase=np.ma.masked_where(unwphase == unwnodata, unwphase)

            # Open corresponding tropo products and pass the difference
            tropo_product = gdal.Warp('', tropo_reference, format="MEM", cutlineDSName=prods_TOTbbox,
                          outputBounds=bounds, width=arrshape[1], height=arrshape[0], resampleAlg='lanczos',
                          dstNodata=0., multithread=True, options=['NUM_THREADS=%s'%(num_threads)]).ReadAsArray()

            tropo_product = np.ma.masked_where(tropo_product == 0., tropo_product)
            tropo_secondary = gdal.Warp('', tropo_secondary, format="MEM", cutlineDSName=prods_TOTbbox,
                                            outputBounds=bounds, width=arrshape[1], height=arrshape[0],
                                            resampleAlg='lanczos', dstNodata=0., multithread=True,
                                            options=['NUM_THREADS=%s'%(num_threads)]).ReadAsArray()

            tropo_secondary = np.ma.masked_where(tropo_secondary == 0., tropo_secondary)
            tropo_product   = np.subtract(tropo_secondary,tropo_product)

            # Convert troposphere to rad
            tropo_product=np.divide(tropo_product,float(metadata_dict[1][i][0])/(4*np.pi))
            # Account for lookAngle
            # if in TS mode, only 1 lookfile would be generated, so check for this
            if os.path.exists(os.path.join(outDir,'lookAngle',product_dict[2][i][0])):
                lookfile=gdal.Open(os.path.join(outDir,'lookAngle',product_dict[2][i][0])).ReadAsArray()
            else:
                lookfile=gdal.Open(os.path.join(outDir,'lookAngle',product_dict[2][0][0])).ReadAsArray()
            lookfile=np.sin(np.deg2rad(np.ma.masked_where(lookfile == 0., lookfile)))
            tropo_product=np.divide(tropo_product,lookfile)

            #Correct phase and save to file
            unwphase=np.subtract(unwphase,tropo_product)
            np.ma.set_fill_value(unwphase, unwnodata); np.ma.set_fill_value(tropo_product, 0.)
            renderVRT(outname+'_tropodiff', tropo_product.filled(), geotrans=geotrans, drivername=outputFormat, gdal_fmt='float32', proj=proj, nodata=0.)
            renderVRT(outname, unwphase.filled(), geotrans=geotrans, drivername=outputFormat, gdal_fmt='float32', proj=proj, nodata=unwnodata)

            del unwphase, tropo_product, tropo_reference, tropo_secondary, lookfile

        else:
            log.warning("Must skip IFG %s, because the tropospheric products corresponding to the reference and/or secondary products are not found in the specified folder %s", product_dict[2][i][0], tropo_products)
            for j in [tropo_reference, tropo_secondary]:
                if not os.path.exists(j) and j not in missing_products:
                    missing_products.append(j)
    # Print list of dates missing tropospheric corrections
    if len(missing_products) > 0:
        missing_products = [os.path.basename(i)[:8] for i in missing_products]
        log.debug("Tropo products for the following dates are missing:")
        log.debug(missing_products)


def main(inps=None):
    '''
       Main workflow for extracting layers from ARIA products
    '''
    from ARIAtools.ARIAProduct import ARIA_standardproduct

    log.info("***Extract Product Function:***")

    # if bbox, file(s) not meeting imposed spatial criteria are rejected.
    # In addition, path to bbox file ['standardproduct_info.bbox_file']
    standardproduct_info = ARIA_standardproduct(inps.imgfile, bbox=inps.bbox,
                                    workdir=inps.workdir, verbose=inps.verbose)

    if not inps.layers and not inps.tropo_products:
        log.info('No layers specified; only creating bounding box shapes')

    elif inps.layers.lower()=='all':
        log.info('All layers are to be extracted, pass all keys.')
        inps.layers=list(standardproduct_info.products[1][0].keys())
        # Must remove productBoundingBoxes & pair-names because they are not raster layers
        layers = ['productBoundingBox', 'productBoundingBoxFrames', 'pair_name']
        inps.layers = [i for i in inps.layers if i not in layers]

    elif inps.tropo_products:
        log.info('Tropospheric corrections will be applied, '\
            'making sure at least unwrappedPhase and lookAngle are extracted.')
        # If no input layers specified, initialize list
        if not inps.layers: inps.layers=[]
        # If valid argument for input layers passed, parse to list
        if isinstance(inps.layers,str):
            inps.layers = list(inps.layers.split(','))
            inps.layers = [i.replace(' ','') for i in inps.layers]

        if 'lookAngle' not in inps.layers:
            inps.layers.append('lookAngle')
        if 'unwrappedPhase' not in inps.layers:
            inps.layers.append('unwrappedPhase')

    else:
        inps.layers = list(inps.layers.split(','))
        inps.layers = [i.replace(' ','') for i in inps.layers]

    # pass number of threads for gdal multiprocessing computation
    if inps.num_threads.lower()=='all':
        import multiprocessing
        log.info('User specified use of all %s threads for gdal multiprocessing',
                                        str(multiprocessing.cpu_count()))
        inps.num_threads='ALL_CPUS'
    log.info('Thread count specified for gdal multiprocessing = %s', inps.num_threads)

    # extract/merge productBoundingBox layers for each pair and update dict,
    # report common track bbox (default is to take common intersection, but user may specify union), and expected shape for DEM.
    res = merged_productbbox(standardproduct_info.products[0],
                             standardproduct_info.products[1],
                             os.path.join(inps.workdir,'productBoundingBox'),
                             standardproduct_info.bbox_file,
                             inps.croptounion,
                             num_threads=inps.num_threads,
                             minimumOverlap=inps.minimumOverlap,
                             verbose=inps.verbose)
    standardproduct_info.products[0], standardproduct_info.products[1], \
    standardproduct_info.bbox_file, prods_TOTbbox, \
    prods_TOTbbox_metadatalyr, arrshape, proj = res

    # Load or download mask (if specified).
    if inps.mask is not None:
        inps.mask = prep_mask([[item for sublist in [list(set(d['amplitude']))
                        for d in standardproduct_info.products[1] if 'amplitude' in d] for item in sublist],
                        [item for sublist in [list(set(d['pair_name'])) for d in
                        standardproduct_info.products[1] if 'pair_name' in d] for item in sublist]],
                        inps.mask, standardproduct_info.bbox_file, prods_TOTbbox, proj, amp_thresh=inps.amp_thresh, arrshape=arrshape,
                        workdir=inps.workdir, outputFormat=inps.outputFormat, num_threads=inps.num_threads)

    # Download/Load DEM & Lat/Lon arrays, providing bbox, expected DEM shape, and output dir as input.
    if inps.demfile is not None:
        # Pass DEM-filename, loaded DEM array, and lat/lon arrays
        inps.demfile, demfile, Latitude, Longitude = prep_dem(inps.demfile,
                    standardproduct_info.bbox_file, prods_TOTbbox,
                    prods_TOTbbox_metadatalyr, proj, arrshape=arrshape,
                    workdir=inps.workdir, outputFormat=inps.outputFormat,
                    num_threads=inps.num_threads)
    else:
        demfile, Latitude, Longitude = None, None, None

    # Extract user expected layers
    export_products(standardproduct_info.products[1], standardproduct_info.bbox_file,
            prods_TOTbbox, inps.layers, inps.rankedResampling, dem=demfile,
            lat=Latitude, lon=Longitude, mask=inps.mask, outDir=inps.workdir,
            outputFormat=inps.outputFormat, stitchMethodType='overlap',
            verbose=inps.verbose, num_threads=inps.num_threads,
            multilooking=inps.multilooking)

    # If necessary, resample DEM/mask AFTER they have been used to extract metadata layers and mask output layers, respectively
    if inps.multilooking is not None:
        # Import functions
        from ARIAtools.vrtmanager import resampleRaster
        bounds=open_shapefile(standardproduct_info.bbox_file, 0, 0).bounds
        # Resample mask
        if inps.mask is not None:
            resampleRaster(inps.mask.GetDescription(), inps.multilooking,
                        bounds, prods_TOTbbox, inps.rankedResampling,
                        outputFormat=inps.outputFormat,
                        num_threads=inps.num_threads)
        # Resample DEM
        if demfile is not None:
            resampleRaster(demfile.GetDescription(), inps.multilooking,
                            bounds, prods_TOTbbox, inps.rankedResampling,
                            outputFormat=inps.outputFormat,
                            num_threads=inps.num_threads)

    # Perform GACOS-based tropospheric corrections (if specified).
    if inps.tropo_products:
        tropo_correction(standardproduct_info.products, inps.tropo_products,
                         standardproduct_info.bbox_file, prods_TOTbbox,
                         outDir=inps.workdir, outputFormat=inps.outputFormat,
                         verbose=inps.verbose, num_threads=inps.num_threads)<|MERGE_RESOLUTION|>--- conflicted
+++ resolved
@@ -342,7 +342,6 @@
     WSEN      = prod_shapefile.bounds
     # If area > 225000 km2, must split requests into chunks to successfully access data
     chunk = False
-<<<<<<< HEAD
     area  = shapefile_area(prod_shapefile)
     if area > 80000:
         chunk = True
@@ -366,30 +365,6 @@
         # Tile chunked products together after last iteration
         dst       = f'{root}_uncropped.tif'
         gdal.Warp(dst, chunked_files, multithread=True, options=['NUM_THREADS=%s'%(num_threads)])
-=======
-    if shapefile_area(prod_shapefile) > 300000:
-        chunk = True
-        # Increase chunking size to discretize box into smaller grids
-        log.warning('User-defined bounds results in an area of %d km which exceeds the maximum download area of 450000; downloading in chunks', shapefile_area(prod_shapefile))
-        rows, cols = chunk_area(WSEN)
-
-    if chunk: # Download in chunks (if necessary)
-        chunked_files, k = [], 0
-        for i in range(len(rows)-1):
-            for j in range(len(cols)-1):
-                dst = f'{root}_{k}_uncropped.tif'
-                chunked_files.append(dst)
-                WSEN = [cols[j], rows[i], cols[j+1], rows[i+1]]
-                r    = requests.get(_world_dem.format(*WSEN), allow_redirects=True)
-                with open(dst, 'wb') as fh:
-                    fh.write(r.content)
-                k+=1
-
-        # Tile chunked products together after last iteration
-        dst       = f'{root}_uncropped.tif'
-        gdal.Warp(dst, chunked_files, multithread=True, options=[f'NUM_THREADS={num_threads}'])
->>>>>>> 8070890b
-        [os.remove(i) for i in glob.glob(f'{root}_*_uncropped.tif')] # remove tmp
 
     else:
         dst = f'{root}_uncropped.tif'
