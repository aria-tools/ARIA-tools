#!/usr/bin/env python3
#~~~~~~~~~~~~~~~~~~~~~~~~~~~~~~~~~~~~~~~~~~~~~~~~~~~~~~~~~~~~~~~~~~~~~~~~~~~~~~
#
# Author: Simran Sangha, David Bekaert, & Emre Havazli
# Copyright 2019, by the California Institute of Technology. ALL RIGHTS
# RESERVED. United States Government Sponsorship acknowledged.
#
#~~~~~~~~~~~~~~~~~~~~~~~~~~~~~~~~~~~~~~~~~~~~~~~~~~~~~~~~~~~~~~~~~~~~~~~~~~~~~
<<<<<<< HEAD

# Import functions
from ARIAtools.tsSetup import cmdLineParse,main
=======
import os
import sys
import glob
import numpy as np
from datetime import datetime, time
from osgeo import gdal

gdal.UseExceptions()
#Suppress warnings
gdal.PushErrorHandler('CPLQuietErrorHandler')

# Import functions
from ARIAtools.ARIAProduct import ARIA_standardproduct
from ARIAtools.shapefile_util import open_shapefile
from ARIAtools.extractProduct import merged_productbbox, prep_dem,export_products,finalize_metadata


def createParser():
    '''
        Extract unwrapped interferogram, coherence, ⊥ baseline, and LOS file(s) for TS analysis.
    '''

    import argparse
    parser = argparse.ArgumentParser(description='Get DEM')
    parser.add_argument('-f', '--file', dest='imgfile', type=str, required=True, help='ARIA file')
    parser.add_argument('-w', '--workdir', dest='workdir', default='./', help='Specify directory to deposit all outputs. Default is local directory where script is launched.')
    parser.add_argument('-d', '--demfile', dest='demfile', type=str, default='download', help='DEM file. Default is to download new DEM.')
    parser.add_argument('-p', '--projection', dest='projection', default='WGS84', type=str, help='projection for DEM. By default WGS84.')
    parser.add_argument('-b', '--bbox', dest='bbox', type=str, default=None, help="Provide either valid shapefile or Lat/Lon Bounding SNWE. -- Example : '19 20 -99.5 -98.5'")
    parser.add_argument('-m', '--mask', dest='mask', type=str, default=None, help="Provide valid mask file.")
    parser.add_argument('-croptounion', '--croptounion', action='store_true', dest='croptounion', help="If turned on, IFGs cropped to bounds based off of union and bbox (if specified). Program defaults to crop all IFGs to bounds based off of common intersection and bbox (if specified).")
    parser.add_argument('-bp', '--bperp', action='store_true', dest='bperp', help="If turned on, extracts perpendicular baseline grids. Default: A single perpendicular baseline value is calculated and included in the metadata of stack cubes for each pair.")
    parser.add_argument('-verbose', '--verbose', action='store_true', dest='verbose', help="Toggle verbose mode on.")

    return parser

def cmdLineParse(iargs = None):
    parser = createParser()
    return parser.parse_args(args=iargs)

def extractMetaDict(aria_prod,metadata):
    os.environ['GDAL_PAM_ENABLED'] = 'NO'
    meta = {}
    for i in aria_prod.products[1]:
        metaName = i[metadata][0]
        ds = gdal.Open(metaName)
        # return [min, max, mean, std]
        stat  = ds.GetRasterBand(1).GetStatistics(True, True)
        meta[i['pair_name'][0]] = stat[2]
        ds = None

    return meta

def extractUTCtime(aria_prod):
    f = aria_prod.products[1]
    utcDict = {}

    for i in range(0,len(f)):
        #Grab pair name of the product
        pairName = aria_prod.products[1][i]['pair_name']

        #Grab start times, append to a list and find minimum start time
        startTimeList = aria_prod.products[0][i]['azimuthZeroDopplerStartTime']
        startTime=[]
        for j in startTimeList:
            startTime.append(datetime.strptime(j,'%Y-%m-%dT%H:%M:%S.%fZ'))
        minStartTime = min(startTime)

        #Grab end times, append to a list and find maximum end time
        endTimeList = aria_prod.products[0][i]['azimuthZeroDopplerEndTime']
        endTime=[]
        for k in endTimeList:
            endTime.append(datetime.strptime(k,'%Y-%m-%dT%H:%M:%S.%fZ'))
        maxEndTime = max(endTime)

        #Calculate time difference between minimum start and maximum end time, and add it to mean start time
        #Write calculated UTC time into a dictionary with associated pair names as keys
        timeDelta = (maxEndTime - minStartTime)/2
        utcTime = (minStartTime+timeDelta).time()
        utcDict[pairName[0]] = utcTime
    return utcDict

def generateStack(aria_prod,inputFiles,outputFileName,workdir='./'):

    UTC_time = extractUTCtime(aria_prod)
    bPerp = extractMetaDict(aria_prod,'bPerpendicular')
    incAng = extractMetaDict(aria_prod,'incidenceAngle')
    lookAng = extractMetaDict(aria_prod,'lookAngle')
    azimuthAng = extractMetaDict(aria_prod,'azimuthAngle')
    os.environ['GDAL_PAM_ENABLED'] = 'YES'

    ###Set up single stack file
    if not os.path.exists(os.path.join(workdir,'stack')):
        print('Creating directory: {0}'.format(os.path.join(workdir,'stack')))
        os.makedirs(os.path.join(workdir,'stack'))
    else:
        print('Directory {0} already exists.'.format(os.path.join(workdir,'stack')))

    if inputFiles in ['unwrappedPhase', 'unwrapped', 'unw']:
        domainName = 'unwrappedPhase'
        intList = glob.glob(os.path.join(workdir,'unwrappedPhase','[0-9]*[0-9].vrt'))
        dataType = "Float32"
        print('Number of unwrapped interferograms discovered: ', len(intList))
        Dlist = intList
    elif inputFiles in ['coherence', 'Coherence', 'coh']:
        domainName = 'Coherence'
        cohList = glob.glob(os.path.join(workdir,'coherence','[0-9]*[0-9].vrt'))
        dataType = "Float32"
        print('Number of coherence discovered: ', len(cohList))
        Dlist = cohList
    elif inputFiles in ['connectedComponents','connectedComponent','connComp']:
        domainName = 'connectedComponents'
        connCompList = glob.glob(os.path.join(workdir,'connectedComponents','[0-9]*[0-9].vrt'))
        dataType = "Int16"
        print('Number of connectedComponents discovered: ', len(connCompList))
        Dlist = connCompList
    else:
        print('Stacks can be created for unwrapped interferogram, coherence and connectedComponent VRT files')

    for ind, data in enumerate(Dlist):
        width = None
        height = None

        ds = gdal.Open(data, gdal.GA_ReadOnly)
        width = ds.RasterXSize
        height = ds.RasterYSize
        gt  = ds.GetGeoTransform()
        projection = ds.GetProjection()
        ds = None

    # setting up a subset of the stack
    ymin, ymax, xmin, xmax = [0 , height, 0 , width]

    xsize = xmax - xmin
    ysize = ymax - ymin

    # extraction of radar meta-data
    wavelength = aria_prod.products[0][0]['wavelength'][0].data
    startRange = aria_prod.products[0][0]['slantRangeStart'][0].data
    endRange = aria_prod.products[0][0]['slantRangeEnd'][0].data
    rangeSpacing = aria_prod.products[0][0]['slantRangeSpacing'][0].data

    with open( os.path.join(workdir,'stack', (outputFileName+'.vrt')), 'w') as fid:
        fid.write( '''<VRTDataset rasterXSize="{xsize}" rasterYSize="{ysize}">
        <SRS>{proj}</SRS>">
        <GeoTransform>{GT0},{GT1},{GT2},{GT3},{GT4},{GT5}</GeoTransform>
        '''.format(xsize=xsize, ysize=ysize,
        proj=projection,
        GT0=gt[0],GT1=gt[1],GT2=gt[2],GT3=gt[3],GT4=gt[4],GT5=gt[5]))

        for ind, data in enumerate(Dlist):
            metadata = {}
            dates = data.split('/')[-1][:-4]
            width = None
            height = None
            path = None

            ds = gdal.Open(data, gdal.GA_ReadOnly)
            width = ds.RasterXSize
            height = ds.RasterYSize
            ds = None

            metadata['wavelength'] = wavelength
            metadata['utcTime'] = UTC_time[dates]
            metadata['bPerp'] = bPerp[dates]
            metadata['incAng'] = incAng[dates]
            metadata['lookAng'] = lookAng[dates]
            metadata['azimuthAng'] = azimuthAng[dates]

            path = os.path.abspath(data)

            outstr = '''    <VRTRasterBand dataType="{dataType}" band="{index}">
        <SimpleSource>
            <SourceFilename>{path}</SourceFilename>
            <SourceBand>1</SourceBand>
            <SourceProperties RasterXSize="{width}" RasterYSize="{height}" DataType="{dataType}"/>
            <SrcRect xOff="{xmin}" yOff="{ymin}" xSize="{xsize}" ySize="{ysize}"/>
            <DstRect xOff="0" yOff="0" xSize="{xsize}" ySize="{ysize}"/>
        </SimpleSource>
        <Metadata domain='{domainName}'>
            <MDI key="Dates">{dates}</MDI>
            <MDI key="Wavelength (m)">{wvl}</MDI>
            <MDI key="UTCTime (HH:MM:SS.ss)">{acq}</MDI>
            <MDI key="perpendicularBaseline">{bPerp}</MDI>
            <MDI key="incidenceAngle">{incAng}</MDI>
            <MDI key="lookAngle">{lookAng}</MDI>
            <MDI key="azimuthAngle">{azimuthAng}</MDI>
            <MDI key="startRange">{start_range}</MDI>
            <MDI key="endRange">{end_range}</MDI>
            <MDI key="slantRangeSpacing">{range_spacing}</MDI>
        </Metadata>
    </VRTRasterBand>\n'''.format(domainName=domainName,width=width, height=height,
                                xmin=xmin, ymin=ymin,
                                xsize=xsize, ysize=ysize,
                                dates=dates, acq=metadata['utcTime'],
                                wvl=metadata['wavelength'], index=ind+1,
                                path=path, dataType=dataType, bPerp=metadata['bPerp'],
                                incAng=metadata['incAng'],lookAng=metadata['lookAng'],azimuthAng=metadata['azimuthAng'],
                                start_range=startRange, end_range=endRange, range_spacing=rangeSpacing)
            fid.write(outstr)

        fid.write('</VRTDataset>')
        print(outputFileName, ': stack generated')

>>>>>>> 72f03deb

if __name__ == '__main__':
    '''
        Main driver.
    '''
    inps = cmdLineParse()
<<<<<<< HEAD
    main(inps)
=======

    print("***Time-series Preparation Function:***")
    # if user bbox was specified, file(s) not meeting imposed spatial criteria are rejected.
    # Outputs = arrays ['standardproduct_info.products'] containing grouped “radarmetadata info” and “data layer keys+paths” dictionaries for each standard product
    # In addition, path to bbox file ['standardproduct_info.bbox_file'] (if bbox specified)
    standardproduct_info = ARIA_standardproduct(inps.imgfile, bbox=inps.bbox, workdir=inps.workdir, verbose=inps.verbose)

    # extract/merge productBoundingBox layers for each pair and update dict,
    # report common track bbox (default is to take common intersection, but user may specify union), and expected shape for DEM.
    standardproduct_info.products[1], standardproduct_info.bbox_file, prods_TOTbbox, arrshape, proj = merged_productbbox(standardproduct_info.products[1], os.path.join(inps.workdir,'productBoundingBox'), standardproduct_info.bbox_file, inps.croptounion)

    # Load mask (if specified).
    if inps.mask is not None:
        inps.mask=gdal.Warp('', inps.mask, options=gdal.WarpOptions(format="MEM", cutlineDSName=prods_TOTbbox, outputBounds=open_shapefile(standardproduct_info.bbox_file, 0, 0).bounds, dstNodata=0))
        inps.mask.SetProjection(proj)
        # If no data value
        if inps.mask.GetRasterBand(1).GetNoDataValue():
            inps.mask=np.ma.masked_where(inps.mask.ReadAsArray() == inps.mask.GetRasterBand(1).GetNoDataValue(), inps.mask.ReadAsArray())
        else:
            inps.mask=inps.mask.ReadAsArray()


    # Download/Load DEM & Lat/Lon arrays, providing bbox, expected DEM shape, and output dir as input.
    if inps.demfile is not None:
        print('Download/cropping DEM')
        # Pass DEM-filename, loaded DEM array, and lat/lon arrays
        inps.demfile, demfile, Latitude, Longitude = prep_dem(inps.demfile, standardproduct_info.bbox_file, prods_TOTbbox, proj, arrshape=arrshape, workdir=inps.workdir)

    # Extract
    layers=['unwrappedPhase','coherence']
    print('Extracting unwrapped phase, coherence, and connected components for each interferogram pair')
    export_products(standardproduct_info.products[1], standardproduct_info.bbox_file, prods_TOTbbox, layers, dem=demfile, lat=Latitude, lon=Longitude, mask=inps.mask, outDir=inps.workdir)

    layers=['incidenceAngle','lookAngle','azimuthAngle']
    print('Extracting incidence angle, look angle and azimuth angle grids of the first interferogram pair')
    export_products([standardproduct_info.products[1][0]], standardproduct_info.bbox_file, prods_TOTbbox, layers, dem=demfile, lat=Latitude, lon=Longitude, mask=inps.mask, outDir=inps.workdir)

    if inps.bperp==True:
        layers=['bPerpendicular']
        print('Extracting perpendicular baseline grids for each interferogram pair')
        export_products(standardproduct_info.products[1], standardproduct_info.bbox_file, prods_TOTbbox, layers, dem=demfile, lat=Latitude, lon=Longitude, mask=inps.mask, outDir=inps.workdir)

    # Generate Stack
    generateStack(standardproduct_info,'unwrappedPhase','unwrapStack',workdir=inps.workdir)
    generateStack(standardproduct_info,'coherence','cohStack',workdir=inps.workdir)
    generateStack(standardproduct_info,'connectedComponents','connCompStack',workdir=inps.workdir)
>>>>>>> 72f03deb
<|MERGE_RESOLUTION|>--- conflicted
+++ resolved
@@ -6,269 +6,13 @@
 # RESERVED. United States Government Sponsorship acknowledged.
 #
 #~~~~~~~~~~~~~~~~~~~~~~~~~~~~~~~~~~~~~~~~~~~~~~~~~~~~~~~~~~~~~~~~~~~~~~~~~~~~~
-<<<<<<< HEAD
 
 # Import functions
 from ARIAtools.tsSetup import cmdLineParse,main
-=======
-import os
-import sys
-import glob
-import numpy as np
-from datetime import datetime, time
-from osgeo import gdal
-
-gdal.UseExceptions()
-#Suppress warnings
-gdal.PushErrorHandler('CPLQuietErrorHandler')
-
-# Import functions
-from ARIAtools.ARIAProduct import ARIA_standardproduct
-from ARIAtools.shapefile_util import open_shapefile
-from ARIAtools.extractProduct import merged_productbbox, prep_dem,export_products,finalize_metadata
-
-
-def createParser():
-    '''
-        Extract unwrapped interferogram, coherence, ⊥ baseline, and LOS file(s) for TS analysis.
-    '''
-
-    import argparse
-    parser = argparse.ArgumentParser(description='Get DEM')
-    parser.add_argument('-f', '--file', dest='imgfile', type=str, required=True, help='ARIA file')
-    parser.add_argument('-w', '--workdir', dest='workdir', default='./', help='Specify directory to deposit all outputs. Default is local directory where script is launched.')
-    parser.add_argument('-d', '--demfile', dest='demfile', type=str, default='download', help='DEM file. Default is to download new DEM.')
-    parser.add_argument('-p', '--projection', dest='projection', default='WGS84', type=str, help='projection for DEM. By default WGS84.')
-    parser.add_argument('-b', '--bbox', dest='bbox', type=str, default=None, help="Provide either valid shapefile or Lat/Lon Bounding SNWE. -- Example : '19 20 -99.5 -98.5'")
-    parser.add_argument('-m', '--mask', dest='mask', type=str, default=None, help="Provide valid mask file.")
-    parser.add_argument('-croptounion', '--croptounion', action='store_true', dest='croptounion', help="If turned on, IFGs cropped to bounds based off of union and bbox (if specified). Program defaults to crop all IFGs to bounds based off of common intersection and bbox (if specified).")
-    parser.add_argument('-bp', '--bperp', action='store_true', dest='bperp', help="If turned on, extracts perpendicular baseline grids. Default: A single perpendicular baseline value is calculated and included in the metadata of stack cubes for each pair.")
-    parser.add_argument('-verbose', '--verbose', action='store_true', dest='verbose', help="Toggle verbose mode on.")
-
-    return parser
-
-def cmdLineParse(iargs = None):
-    parser = createParser()
-    return parser.parse_args(args=iargs)
-
-def extractMetaDict(aria_prod,metadata):
-    os.environ['GDAL_PAM_ENABLED'] = 'NO'
-    meta = {}
-    for i in aria_prod.products[1]:
-        metaName = i[metadata][0]
-        ds = gdal.Open(metaName)
-        # return [min, max, mean, std]
-        stat  = ds.GetRasterBand(1).GetStatistics(True, True)
-        meta[i['pair_name'][0]] = stat[2]
-        ds = None
-
-    return meta
-
-def extractUTCtime(aria_prod):
-    f = aria_prod.products[1]
-    utcDict = {}
-
-    for i in range(0,len(f)):
-        #Grab pair name of the product
-        pairName = aria_prod.products[1][i]['pair_name']
-
-        #Grab start times, append to a list and find minimum start time
-        startTimeList = aria_prod.products[0][i]['azimuthZeroDopplerStartTime']
-        startTime=[]
-        for j in startTimeList:
-            startTime.append(datetime.strptime(j,'%Y-%m-%dT%H:%M:%S.%fZ'))
-        minStartTime = min(startTime)
-
-        #Grab end times, append to a list and find maximum end time
-        endTimeList = aria_prod.products[0][i]['azimuthZeroDopplerEndTime']
-        endTime=[]
-        for k in endTimeList:
-            endTime.append(datetime.strptime(k,'%Y-%m-%dT%H:%M:%S.%fZ'))
-        maxEndTime = max(endTime)
-
-        #Calculate time difference between minimum start and maximum end time, and add it to mean start time
-        #Write calculated UTC time into a dictionary with associated pair names as keys
-        timeDelta = (maxEndTime - minStartTime)/2
-        utcTime = (minStartTime+timeDelta).time()
-        utcDict[pairName[0]] = utcTime
-    return utcDict
-
-def generateStack(aria_prod,inputFiles,outputFileName,workdir='./'):
-
-    UTC_time = extractUTCtime(aria_prod)
-    bPerp = extractMetaDict(aria_prod,'bPerpendicular')
-    incAng = extractMetaDict(aria_prod,'incidenceAngle')
-    lookAng = extractMetaDict(aria_prod,'lookAngle')
-    azimuthAng = extractMetaDict(aria_prod,'azimuthAngle')
-    os.environ['GDAL_PAM_ENABLED'] = 'YES'
-
-    ###Set up single stack file
-    if not os.path.exists(os.path.join(workdir,'stack')):
-        print('Creating directory: {0}'.format(os.path.join(workdir,'stack')))
-        os.makedirs(os.path.join(workdir,'stack'))
-    else:
-        print('Directory {0} already exists.'.format(os.path.join(workdir,'stack')))
-
-    if inputFiles in ['unwrappedPhase', 'unwrapped', 'unw']:
-        domainName = 'unwrappedPhase'
-        intList = glob.glob(os.path.join(workdir,'unwrappedPhase','[0-9]*[0-9].vrt'))
-        dataType = "Float32"
-        print('Number of unwrapped interferograms discovered: ', len(intList))
-        Dlist = intList
-    elif inputFiles in ['coherence', 'Coherence', 'coh']:
-        domainName = 'Coherence'
-        cohList = glob.glob(os.path.join(workdir,'coherence','[0-9]*[0-9].vrt'))
-        dataType = "Float32"
-        print('Number of coherence discovered: ', len(cohList))
-        Dlist = cohList
-    elif inputFiles in ['connectedComponents','connectedComponent','connComp']:
-        domainName = 'connectedComponents'
-        connCompList = glob.glob(os.path.join(workdir,'connectedComponents','[0-9]*[0-9].vrt'))
-        dataType = "Int16"
-        print('Number of connectedComponents discovered: ', len(connCompList))
-        Dlist = connCompList
-    else:
-        print('Stacks can be created for unwrapped interferogram, coherence and connectedComponent VRT files')
-
-    for ind, data in enumerate(Dlist):
-        width = None
-        height = None
-
-        ds = gdal.Open(data, gdal.GA_ReadOnly)
-        width = ds.RasterXSize
-        height = ds.RasterYSize
-        gt  = ds.GetGeoTransform()
-        projection = ds.GetProjection()
-        ds = None
-
-    # setting up a subset of the stack
-    ymin, ymax, xmin, xmax = [0 , height, 0 , width]
-
-    xsize = xmax - xmin
-    ysize = ymax - ymin
-
-    # extraction of radar meta-data
-    wavelength = aria_prod.products[0][0]['wavelength'][0].data
-    startRange = aria_prod.products[0][0]['slantRangeStart'][0].data
-    endRange = aria_prod.products[0][0]['slantRangeEnd'][0].data
-    rangeSpacing = aria_prod.products[0][0]['slantRangeSpacing'][0].data
-
-    with open( os.path.join(workdir,'stack', (outputFileName+'.vrt')), 'w') as fid:
-        fid.write( '''<VRTDataset rasterXSize="{xsize}" rasterYSize="{ysize}">
-        <SRS>{proj}</SRS>">
-        <GeoTransform>{GT0},{GT1},{GT2},{GT3},{GT4},{GT5}</GeoTransform>
-        '''.format(xsize=xsize, ysize=ysize,
-        proj=projection,
-        GT0=gt[0],GT1=gt[1],GT2=gt[2],GT3=gt[3],GT4=gt[4],GT5=gt[5]))
-
-        for ind, data in enumerate(Dlist):
-            metadata = {}
-            dates = data.split('/')[-1][:-4]
-            width = None
-            height = None
-            path = None
-
-            ds = gdal.Open(data, gdal.GA_ReadOnly)
-            width = ds.RasterXSize
-            height = ds.RasterYSize
-            ds = None
-
-            metadata['wavelength'] = wavelength
-            metadata['utcTime'] = UTC_time[dates]
-            metadata['bPerp'] = bPerp[dates]
-            metadata['incAng'] = incAng[dates]
-            metadata['lookAng'] = lookAng[dates]
-            metadata['azimuthAng'] = azimuthAng[dates]
-
-            path = os.path.abspath(data)
-
-            outstr = '''    <VRTRasterBand dataType="{dataType}" band="{index}">
-        <SimpleSource>
-            <SourceFilename>{path}</SourceFilename>
-            <SourceBand>1</SourceBand>
-            <SourceProperties RasterXSize="{width}" RasterYSize="{height}" DataType="{dataType}"/>
-            <SrcRect xOff="{xmin}" yOff="{ymin}" xSize="{xsize}" ySize="{ysize}"/>
-            <DstRect xOff="0" yOff="0" xSize="{xsize}" ySize="{ysize}"/>
-        </SimpleSource>
-        <Metadata domain='{domainName}'>
-            <MDI key="Dates">{dates}</MDI>
-            <MDI key="Wavelength (m)">{wvl}</MDI>
-            <MDI key="UTCTime (HH:MM:SS.ss)">{acq}</MDI>
-            <MDI key="perpendicularBaseline">{bPerp}</MDI>
-            <MDI key="incidenceAngle">{incAng}</MDI>
-            <MDI key="lookAngle">{lookAng}</MDI>
-            <MDI key="azimuthAngle">{azimuthAng}</MDI>
-            <MDI key="startRange">{start_range}</MDI>
-            <MDI key="endRange">{end_range}</MDI>
-            <MDI key="slantRangeSpacing">{range_spacing}</MDI>
-        </Metadata>
-    </VRTRasterBand>\n'''.format(domainName=domainName,width=width, height=height,
-                                xmin=xmin, ymin=ymin,
-                                xsize=xsize, ysize=ysize,
-                                dates=dates, acq=metadata['utcTime'],
-                                wvl=metadata['wavelength'], index=ind+1,
-                                path=path, dataType=dataType, bPerp=metadata['bPerp'],
-                                incAng=metadata['incAng'],lookAng=metadata['lookAng'],azimuthAng=metadata['azimuthAng'],
-                                start_range=startRange, end_range=endRange, range_spacing=rangeSpacing)
-            fid.write(outstr)
-
-        fid.write('</VRTDataset>')
-        print(outputFileName, ': stack generated')
-
->>>>>>> 72f03deb
 
 if __name__ == '__main__':
     '''
         Main driver.
     '''
     inps = cmdLineParse()
-<<<<<<< HEAD
-    main(inps)
-=======
-
-    print("***Time-series Preparation Function:***")
-    # if user bbox was specified, file(s) not meeting imposed spatial criteria are rejected.
-    # Outputs = arrays ['standardproduct_info.products'] containing grouped “radarmetadata info” and “data layer keys+paths” dictionaries for each standard product
-    # In addition, path to bbox file ['standardproduct_info.bbox_file'] (if bbox specified)
-    standardproduct_info = ARIA_standardproduct(inps.imgfile, bbox=inps.bbox, workdir=inps.workdir, verbose=inps.verbose)
-
-    # extract/merge productBoundingBox layers for each pair and update dict,
-    # report common track bbox (default is to take common intersection, but user may specify union), and expected shape for DEM.
-    standardproduct_info.products[1], standardproduct_info.bbox_file, prods_TOTbbox, arrshape, proj = merged_productbbox(standardproduct_info.products[1], os.path.join(inps.workdir,'productBoundingBox'), standardproduct_info.bbox_file, inps.croptounion)
-
-    # Load mask (if specified).
-    if inps.mask is not None:
-        inps.mask=gdal.Warp('', inps.mask, options=gdal.WarpOptions(format="MEM", cutlineDSName=prods_TOTbbox, outputBounds=open_shapefile(standardproduct_info.bbox_file, 0, 0).bounds, dstNodata=0))
-        inps.mask.SetProjection(proj)
-        # If no data value
-        if inps.mask.GetRasterBand(1).GetNoDataValue():
-            inps.mask=np.ma.masked_where(inps.mask.ReadAsArray() == inps.mask.GetRasterBand(1).GetNoDataValue(), inps.mask.ReadAsArray())
-        else:
-            inps.mask=inps.mask.ReadAsArray()
-
-
-    # Download/Load DEM & Lat/Lon arrays, providing bbox, expected DEM shape, and output dir as input.
-    if inps.demfile is not None:
-        print('Download/cropping DEM')
-        # Pass DEM-filename, loaded DEM array, and lat/lon arrays
-        inps.demfile, demfile, Latitude, Longitude = prep_dem(inps.demfile, standardproduct_info.bbox_file, prods_TOTbbox, proj, arrshape=arrshape, workdir=inps.workdir)
-
-    # Extract
-    layers=['unwrappedPhase','coherence']
-    print('Extracting unwrapped phase, coherence, and connected components for each interferogram pair')
-    export_products(standardproduct_info.products[1], standardproduct_info.bbox_file, prods_TOTbbox, layers, dem=demfile, lat=Latitude, lon=Longitude, mask=inps.mask, outDir=inps.workdir)
-
-    layers=['incidenceAngle','lookAngle','azimuthAngle']
-    print('Extracting incidence angle, look angle and azimuth angle grids of the first interferogram pair')
-    export_products([standardproduct_info.products[1][0]], standardproduct_info.bbox_file, prods_TOTbbox, layers, dem=demfile, lat=Latitude, lon=Longitude, mask=inps.mask, outDir=inps.workdir)
-
-    if inps.bperp==True:
-        layers=['bPerpendicular']
-        print('Extracting perpendicular baseline grids for each interferogram pair')
-        export_products(standardproduct_info.products[1], standardproduct_info.bbox_file, prods_TOTbbox, layers, dem=demfile, lat=Latitude, lon=Longitude, mask=inps.mask, outDir=inps.workdir)
-
-    # Generate Stack
-    generateStack(standardproduct_info,'unwrappedPhase','unwrapStack',workdir=inps.workdir)
-    generateStack(standardproduct_info,'coherence','cohStack',workdir=inps.workdir)
-    generateStack(standardproduct_info,'connectedComponents','connCompStack',workdir=inps.workdir)
->>>>>>> 72f03deb
+    main(inps)